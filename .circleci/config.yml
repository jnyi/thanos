--- conflicted
+++ resolved
@@ -15,7 +15,6 @@
       - image: quay.io/thanos/docker-swift-onlyone-authv2-keystone:v0.1
 
 jobs:
-<<<<<<< HEAD
   test:
     executor: golang-test
     environment:
@@ -59,8 +58,6 @@
             echo "Skipping tests for object storages: ${THANOS_TEST_OBJSTORE_SKIP}"
             taskset 2 make test
 
-=======
->>>>>>> 62038110
   # Cross build is needed for publish_release but needs to be done outside of docker.
   cross_build:
     machine: true
