--- conflicted
+++ resolved
@@ -327,12 +327,9 @@
 			}
 
 			ts := msg.GetTimeseries()
-<<<<<<< HEAD
-=======
 			if ts == nil {
 				continue
 			}
->>>>>>> 62038110
 			builder.Reset()
 			for _, l := range ts.Labels {
 				builder.Add(strings.Clone(l.Name), strings.Clone(l.Value))
