// Copyright (c) The Thanos Authors.
// Licensed under the Apache License 2.0.

// Package shipper detects directories on the local file system and uploads
// them to a block storage.
package shipper

import (
	"context"
	"encoding/json"
	"io/ioutil"
	"math"
	"os"
	"path"
	"path/filepath"
	"sort"

	"github.com/go-kit/kit/log"
	"github.com/go-kit/kit/log/level"
	"github.com/oklog/ulid"
	"github.com/pkg/errors"
	"github.com/prometheus/client_golang/prometheus"
	"github.com/prometheus/client_golang/prometheus/promauto"
	"github.com/prometheus/prometheus/pkg/labels"
	"github.com/prometheus/prometheus/tsdb"
	"github.com/prometheus/prometheus/tsdb/fileutil"
	"github.com/thanos-io/thanos/pkg/block"
	"github.com/thanos-io/thanos/pkg/block/metadata"
	"github.com/thanos-io/thanos/pkg/objstore"
	"github.com/thanos-io/thanos/pkg/runutil"
)

type metrics struct {
	dirSyncs          prometheus.Counter
	dirSyncFailures   prometheus.Counter
	uploads           prometheus.Counter
	uploadFailures    prometheus.Counter
	uploadedCompacted prometheus.Gauge
}

func newMetrics(reg prometheus.Registerer, uploadCompacted bool) *metrics {
	var m metrics

	m.dirSyncs = promauto.With(reg).NewCounter(prometheus.CounterOpts{
		Name: "thanos_shipper_dir_syncs_total",
		Help: "Total number of dir syncs",
	})
	m.dirSyncFailures = promauto.With(reg).NewCounter(prometheus.CounterOpts{
		Name: "thanos_shipper_dir_sync_failures_total",
		Help: "Total number of failed dir syncs",
	})
	m.uploads = promauto.With(reg).NewCounter(prometheus.CounterOpts{
		Name: "thanos_shipper_uploads_total",
		Help: "Total number of uploaded blocks",
	})
	m.uploadFailures = promauto.With(reg).NewCounter(prometheus.CounterOpts{
		Name: "thanos_shipper_upload_failures_total",
		Help: "Total number of block upload failures",
	})
	uploadCompactedGaugeOpts := prometheus.GaugeOpts{
		Name: "thanos_shipper_upload_compacted_done",
		Help: "If 1 it means shipper uploaded all compacted blocks from the filesystem.",
	}
	if uploadCompacted {
		m.uploadedCompacted = promauto.With(reg).NewGauge(uploadCompactedGaugeOpts)
	} else {
		m.uploadedCompacted = promauto.With(nil).NewGauge(uploadCompactedGaugeOpts)
	}
	return &m
}

// Shipper watches a directory for matching files and directories and uploads
// them to a remote data store.
type Shipper struct {
	logger  log.Logger
	dir     string
	metrics *metrics
	bucket  objstore.Bucket
	labels  func() labels.Labels
	source  metadata.SourceType

	uploadCompacted        bool
	allowOutOfOrderUploads bool
}

// New creates a new shipper that detects new TSDB blocks in dir and uploads them
// to remote if necessary. It attaches the Thanos metadata section in each meta JSON file.
func New(
	logger log.Logger,
	r prometheus.Registerer,
	dir string,
	bucket objstore.Bucket,
	lbls func() labels.Labels,
	source metadata.SourceType,
	allowOutOfOrderUploads bool,
) *Shipper {
	if logger == nil {
		logger = log.NewNopLogger()
	}
	if lbls == nil {
		lbls = func() labels.Labels { return nil }
	}

	return &Shipper{
		logger:                 logger,
		dir:                    dir,
		bucket:                 bucket,
		labels:                 lbls,
		metrics:                newMetrics(r, false),
		source:                 source,
		allowOutOfOrderUploads: allowOutOfOrderUploads,
	}
}

// NewWithCompacted creates a new shipper that detects new TSDB blocks in dir and uploads them
// to remote if necessary, including compacted blocks which are already in filesystem.
// It attaches the Thanos metadata section in each meta JSON file.
func NewWithCompacted(
	logger log.Logger,
	r prometheus.Registerer,
	dir string,
	bucket objstore.Bucket,
	lbls func() labels.Labels,
	source metadata.SourceType,
	allowOutOfOrderUploads bool,
) *Shipper {
	if logger == nil {
		logger = log.NewNopLogger()
	}
	if lbls == nil {
		lbls = func() labels.Labels { return nil }
	}

	return &Shipper{
		logger:                 logger,
		dir:                    dir,
		bucket:                 bucket,
		labels:                 lbls,
		metrics:                newMetrics(r, true),
		source:                 source,
		uploadCompacted:        true,
		allowOutOfOrderUploads: allowOutOfOrderUploads,
	}
}

// Timestamps returns the minimum timestamp for which data is available and the highest timestamp
// of blocks that were successfully uploaded.
func (s *Shipper) Timestamps() (minTime, maxSyncTime int64, err error) {
	meta, err := ReadMetaFile(s.dir)
	if err != nil {
		return 0, 0, errors.Wrap(err, "read shipper meta file")
	}
	// Build a map of blocks we already uploaded.
	hasUploaded := make(map[ulid.ULID]struct{}, len(meta.Uploaded))
	for _, id := range meta.Uploaded {
		hasUploaded[id] = struct{}{}
	}

	minTime = math.MaxInt64
	maxSyncTime = math.MinInt64

	metas, err := s.blockMetasFromOldest()
	if err != nil {
		return 0, 0, err
	}
	for _, m := range metas {
		if m.MinTime < minTime {
			minTime = m.MinTime
		}
		if _, ok := hasUploaded[m.ULID]; ok && m.MaxTime > maxSyncTime {
			maxSyncTime = m.MaxTime
		}
	}

	if minTime == math.MaxInt64 {
		// No block yet found. We cannot assume any min block size so propagate 0 minTime.
		minTime = 0
	}
	return minTime, maxSyncTime, nil
}

type lazyOverlapChecker struct {
	synced bool
	logger log.Logger
	bucket objstore.Bucket
	labels func() labels.Labels

	metas       []tsdb.BlockMeta
	lookupMetas map[ulid.ULID]struct{}
}

func newLazyOverlapChecker(logger log.Logger, bucket objstore.Bucket, labels func() labels.Labels) *lazyOverlapChecker {
	return &lazyOverlapChecker{
		logger: logger,
		bucket: bucket,
		labels: labels,

		lookupMetas: map[ulid.ULID]struct{}{},
	}
}

func (c *lazyOverlapChecker) sync(ctx context.Context) error {
	if err := c.bucket.Iter(ctx, "", func(path string) error {
		id, ok := block.IsBlockDir(path)
		if !ok {
			return nil
		}

		m, err := block.DownloadMeta(ctx, c.logger, c.bucket, id)
		if err != nil {
			return err
		}

		if !labels.Equal(labels.FromMap(m.Thanos.Labels), c.labels()) {
			return nil
		}

		c.metas = append(c.metas, m.BlockMeta)
		c.lookupMetas[m.ULID] = struct{}{}
		return nil

	}); err != nil {
		return errors.Wrap(err, "get all block meta.")
	}

	c.synced = true
	return nil
}

func (c *lazyOverlapChecker) IsOverlapping(ctx context.Context, newMeta tsdb.BlockMeta) error {
	if !c.synced {
		level.Info(c.logger).Log("msg", "gathering all existing blocks from the remote bucket for check", "id", newMeta.ULID.String())
		if err := c.sync(ctx); err != nil {
			return err
		}
	}

	// TODO(bwplotka) so confusing! we need to sort it first. Add comment to TSDB code.
	metas := append([]tsdb.BlockMeta{newMeta}, c.metas...)
	sort.Slice(metas, func(i, j int) bool {
		return metas[i].MinTime < metas[j].MinTime
	})
	if o := tsdb.OverlappingBlocks(metas); len(o) > 0 {
		// TODO(bwplotka): Consider checking if overlaps relates to block in concern?
		return errors.Errorf("shipping compacted block %s is blocked; overlap spotted: %s", newMeta.ULID, o.String())
	}
	return nil
}

// Sync performs a single synchronization, which ensures all non-compacted local blocks have been uploaded
// to the object bucket once.
//
// If uploaded.
//
// It is not concurrency-safe, however it is compactor-safe (running concurrently with compactor is ok).
func (s *Shipper) Sync(ctx context.Context) (uploaded int, err error) {
	meta, err := ReadMetaFile(s.dir)
	if err != nil {
		// If we encounter any error, proceed with an empty meta file and overwrite it later.
		// The meta file is only used to avoid unnecessary bucket.Exists call,
		// which are properly handled by the system if their occur anyway.
		if !os.IsNotExist(err) {
			level.Warn(s.logger).Log("msg", "reading meta file failed, will override it", "err", err)
		}
		meta = &Meta{Version: MetaVersion1}
	}

	// Build a map of blocks we already uploaded.
	hasUploaded := make(map[ulid.ULID]struct{}, len(meta.Uploaded))
	for _, id := range meta.Uploaded {
		hasUploaded[id] = struct{}{}
	}

	// Reset the uploaded slice so we can rebuild it only with blocks that still exist locally.
	meta.Uploaded = nil

	var (
		checker    = newLazyOverlapChecker(s.logger, s.bucket, s.labels)
		uploadErrs int
	)

	metas, err := s.blockMetasFromOldest()
	if err != nil {
		return 0, err
	}
	for _, m := range metas {
		// Do not sync a block if we already uploaded or ignored it. If it's no longer found in the bucket,
		// it was generally removed by the compaction process.
		if _, uploaded := hasUploaded[m.ULID]; uploaded {
			meta.Uploaded = append(meta.Uploaded, m.ULID)
			continue
		}

		if m.Stats.NumSamples == 0 {
			// Ignore empty blocks.
			level.Debug(s.logger).Log("msg", "ignoring empty block", "block", m.ULID)
			continue
		}

		// We only ship of the first compacted block level as normal flow.
		if m.Compaction.Level > 1 {
			if !s.uploadCompacted {
				return nil
			}
		}

		// Check against bucket if the meta file for this block exists.
		ok, err := s.bucket.Exists(ctx, path.Join(m.ULID.String(), block.MetaFilename))
		if err != nil {
			return 0, errors.Wrap(err, "check exists")
		}
		if ok {
			continue
		}

		if m.Compaction.Level > 1 {
<<<<<<< HEAD
=======
			if !s.uploadCompacted {
				continue
			}

>>>>>>> a2edf6ef
			if err := checker.IsOverlapping(ctx, m.BlockMeta); err != nil {
				if !s.allowOutOfOrderUploads {
					return 0, errors.Errorf("Found overlap or error during sync, cannot upload compacted block, details: %v", err)
				}
				level.Error(s.logger).Log("msg", "found overlap or error during sync, cannot upload compacted block", "err", err)
				uploadErrs++
				continue
			}
		}

		if err := s.upload(ctx, m); err != nil {
			if !s.allowOutOfOrderUploads {
				return 0, errors.Wrapf(err, "upload %v", m.ULID)
			}

			// No error returned, just log line. This is because we want other blocks to be uploaded even
			// though this one failed. It will be retried on second Sync iteration.
			level.Error(s.logger).Log("msg", "shipping failed", "block", m.ULID, "err", err)
			uploadErrs++
			continue
		}
		meta.Uploaded = append(meta.Uploaded, m.ULID)
		uploaded++
		s.metrics.uploads.Inc()
	}
	if err := WriteMetaFile(s.logger, s.dir, meta); err != nil {
		level.Warn(s.logger).Log("msg", "updating meta file failed", "err", err)
	}

	s.metrics.dirSyncs.Inc()
	if uploadErrs > 0 {
		s.metrics.uploadFailures.Add(float64(uploadErrs))
		return uploaded, errors.Errorf("failed to sync %v blocks", uploadErrs)
	}

	if s.uploadCompacted {
		s.metrics.uploadedCompacted.Set(1)
	}
	return uploaded, nil
}

// sync uploads the block if not exists in remote storage.
// TODO(khyatisoneji): Double check if block does not have deletion-mark.json for some reason, otherwise log it or return error.
func (s *Shipper) upload(ctx context.Context, meta *metadata.Meta) error {
	level.Info(s.logger).Log("msg", "upload new block", "id", meta.ULID)

	// We hard-link the files into a temporary upload directory so we are not affected
	// by other operations happening against the TSDB directory.
	updir := filepath.Join(s.dir, "thanos", "upload", meta.ULID.String())

	// Remove updir just in case.
	if err := os.RemoveAll(updir); err != nil {
		return errors.Wrap(err, "clean upload directory")
	}
	if err := os.MkdirAll(updir, 0777); err != nil {
		return errors.Wrap(err, "create upload dir")
	}
	defer func() {
		if err := os.RemoveAll(updir); err != nil {
			level.Error(s.logger).Log("msg", "failed to clean upload directory", "err", err)
		}
	}()

	dir := filepath.Join(s.dir, meta.ULID.String())
	if err := hardlinkBlock(dir, updir); err != nil {
		return errors.Wrap(err, "hard link block")
	}
	// Attach current labels and write a new meta file with Thanos extensions.
	if lset := s.labels(); lset != nil {
		meta.Thanos.Labels = lset.Map()
	}
	meta.Thanos.Source = s.source
	if err := metadata.Write(s.logger, updir, meta); err != nil {
		return errors.Wrap(err, "write meta file")
	}
	return block.Upload(ctx, s.logger, s.bucket, updir)
}

// blockMetasFromOldest returns the block meta of each block found in dir
// sorted by minTime asc.
func (s *Shipper) blockMetasFromOldest() (metas []*metadata.Meta, _ error) {
	fis, err := ioutil.ReadDir(s.dir)
	if err != nil {
		return nil, errors.Wrap(err, "read dir")
	}
	names := make([]string, 0, len(fis))
	for _, fi := range fis {
		names = append(names, fi.Name())
	}
	for _, n := range names {
		if _, ok := block.IsBlockDir(n); !ok {
			continue
		}
		dir := filepath.Join(s.dir, n)

		fi, err := os.Stat(dir)
		if err != nil {
			return nil, errors.Wrapf(err, "stat block %v", dir)
		}
		if !fi.IsDir() {
			continue
		}
		m, err := metadata.Read(dir)
		if err != nil {
			return nil, errors.Wrapf(err, "read metadata for block %v", dir)
		}
		metas = append(metas, m)
	}
	sort.Slice(metas, func(i, j int) bool {
		return metas[i].BlockMeta.MinTime < metas[j].BlockMeta.MinTime
	})
<<<<<<< HEAD
	for _, m := range metas {
		if err := f(m); err != nil {
			return err
		}
	}
	return nil
=======
	return metas, nil
>>>>>>> a2edf6ef
}

func hardlinkBlock(src, dst string) error {
	chunkDir := filepath.Join(dst, block.ChunksDirname)

	if err := os.MkdirAll(chunkDir, 0777); err != nil {
		return errors.Wrap(err, "create chunks dir")
	}

	fis, err := ioutil.ReadDir(filepath.Join(src, block.ChunksDirname))
	if err != nil {
		return errors.Wrap(err, "read chunk dir")
	}
	files := make([]string, 0, len(fis))
	for _, fi := range fis {
		files = append(files, fi.Name())
	}
	for i, fn := range files {
		files[i] = filepath.Join(block.ChunksDirname, fn)
	}
	files = append(files, block.MetaFilename, block.IndexFilename)

	for _, fn := range files {
		if err := os.Link(filepath.Join(src, fn), filepath.Join(dst, fn)); err != nil {
			return errors.Wrapf(err, "hard link file %s", fn)
		}
	}
	return nil
}

// Meta defines the format thanos.shipper.json file that the shipper places in the data directory.
type Meta struct {
	Version  int         `json:"version"`
	Uploaded []ulid.ULID `json:"uploaded"`
}

const (
	// MetaFilename is the known JSON filename for meta information.
	MetaFilename = "thanos.shipper.json"

	// MetaVersion1 represents 1 version of meta.
	MetaVersion1 = 1
)

// WriteMetaFile writes the given meta into <dir>/thanos.shipper.json.
func WriteMetaFile(logger log.Logger, dir string, meta *Meta) error {
	// Make any changes to the file appear atomic.
	path := filepath.Join(dir, MetaFilename)
	tmp := path + ".tmp"

	f, err := os.Create(tmp)
	if err != nil {
		return err
	}

	enc := json.NewEncoder(f)
	enc.SetIndent("", "\t")

	if err := enc.Encode(meta); err != nil {
		runutil.CloseWithLogOnErr(logger, f, "write meta file close")
		return err
	}
	if err := f.Close(); err != nil {
		return err
	}
	return renameFile(logger, tmp, path)
}

// ReadMetaFile reads the given meta from <dir>/thanos.shipper.json.
func ReadMetaFile(dir string) (*Meta, error) {
	b, err := ioutil.ReadFile(filepath.Join(dir, MetaFilename))
	if err != nil {
		return nil, err
	}
	var m Meta

	if err := json.Unmarshal(b, &m); err != nil {
		return nil, err
	}
	if m.Version != MetaVersion1 {
		return nil, errors.Errorf("unexpected meta file version %d", m.Version)
	}

	return &m, nil
}

func renameFile(logger log.Logger, from, to string) error {
	if err := os.RemoveAll(to); err != nil {
		return err
	}
	if err := os.Rename(from, to); err != nil {
		return err
	}

	// Directory was renamed; sync parent dir to persist rename.
	pdir, err := fileutil.OpenDir(filepath.Dir(to))
	if err != nil {
		return err
	}

	if err = fileutil.Fdatasync(pdir); err != nil {
		runutil.CloseWithLogOnErr(logger, pdir, "rename file dir close")
		return err
	}
	return pdir.Close()
}<|MERGE_RESOLUTION|>--- conflicted
+++ resolved
@@ -300,7 +300,7 @@
 		// We only ship of the first compacted block level as normal flow.
 		if m.Compaction.Level > 1 {
 			if !s.uploadCompacted {
-				return nil
+				continue
 			}
 		}
 
@@ -314,13 +314,6 @@
 		}
 
 		if m.Compaction.Level > 1 {
-<<<<<<< HEAD
-=======
-			if !s.uploadCompacted {
-				continue
-			}
-
->>>>>>> a2edf6ef
 			if err := checker.IsOverlapping(ctx, m.BlockMeta); err != nil {
 				if !s.allowOutOfOrderUploads {
 					return 0, errors.Errorf("Found overlap or error during sync, cannot upload compacted block, details: %v", err)
@@ -432,16 +425,7 @@
 	sort.Slice(metas, func(i, j int) bool {
 		return metas[i].BlockMeta.MinTime < metas[j].BlockMeta.MinTime
 	})
-<<<<<<< HEAD
-	for _, m := range metas {
-		if err := f(m); err != nil {
-			return err
-		}
-	}
-	return nil
-=======
 	return metas, nil
->>>>>>> a2edf6ef
 }
 
 func hardlinkBlock(src, dst string) error {
