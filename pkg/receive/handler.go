--- conflicted
+++ resolved
@@ -36,10 +36,7 @@
 	"github.com/prometheus/prometheus/tsdb"
 	"go.opentelemetry.io/otel/attribute"
 	"go.opentelemetry.io/otel/trace"
-<<<<<<< HEAD
-=======
 	"golang.org/x/exp/slices"
->>>>>>> 62038110
 	"google.golang.org/grpc"
 	"google.golang.org/grpc/codes"
 	"google.golang.org/grpc/status"
@@ -118,10 +115,7 @@
 	TSDBStats               TSDBStats
 	Limiter                 *Limiter
 	AsyncForwardWorkerCount uint
-<<<<<<< HEAD
-=======
 	ReplicationProtocol     ReplicationProtocol
->>>>>>> 62038110
 }
 
 // Handler serves a Prometheus remote write receiving HTTP endpoint.
@@ -172,10 +166,7 @@
 		options:              o,
 		splitTenantLabelName: o.SplitTenantLabelName,
 		peers: newPeerGroup(
-<<<<<<< HEAD
-=======
 			logger,
->>>>>>> 62038110
 			backoff.Backoff{
 				Factor: 2,
 				Min:    100 * time.Millisecond,
@@ -190,10 +181,7 @@
 				},
 			),
 			workers,
-<<<<<<< HEAD
-=======
 			o.ReplicationProtocol,
->>>>>>> 62038110
 			o.DialOpts...),
 		receiverMode: o.ReceiverMode,
 		Limiter:      o.Limiter,
@@ -436,15 +424,8 @@
 
 // Close stops the Handler.
 func (h *Handler) Close() {
-<<<<<<< HEAD
-	runutil.CloseWithLogOnErr(h.logger, h.httpSrv, "receive HTTP server")
-	if err := h.peers.closeAll(); err != nil {
-		level.Error(h.logger).Log("msg", "closing peer connections failed, we might have leaked file descriptors", "err", err)
-	}
-=======
 	_ = h.peers.Close()
 	runutil.CloseWithLogOnErr(h.logger, h.httpSrv, "receive HTTP server")
->>>>>>> 62038110
 }
 
 // Run serves the HTTP endpoints.
@@ -503,7 +484,6 @@
 	}
 }
 
-<<<<<<< HEAD
 func secondsSinceOldestSample(toMS int64, ts prompb.TimeSeries) float64 {
 	fromMS := toMS
 	for _, s := range ts.Samples {
@@ -514,8 +494,6 @@
 	return float64(toMS-fromMS) / 1000
 }
 
-=======
->>>>>>> 62038110
 func (h *Handler) receiveHTTP(w http.ResponseWriter, r *http.Request) {
 	var err error
 	span, ctx := tracing.StartSpan(r.Context(), "receive_http")
@@ -660,15 +638,12 @@
 		h.writeTimeseriesTotal.WithLabelValues(strconv.Itoa(responseStatusCode), tenant).Observe(float64(stats.timeseries))
 		h.writeSamplesTotal.WithLabelValues(strconv.Itoa(responseStatusCode), tenant).Observe(float64(stats.totalSamples))
 	}
-<<<<<<< HEAD
 	nowMS := time.Now().UnixNano() / int64(time.Millisecond)
 	for _, ts := range wreq.Timeseries {
 		if lat := secondsSinceOldestSample(nowMS, ts); lat > 0 {
 			h.writeE2eLatency.WithLabelValues(strconv.Itoa(responseStatusCode), tenantHTTP).Observe(lat)
 		}
 	}
-=======
->>>>>>> 62038110
 }
 
 type requestStats struct {
@@ -919,11 +894,7 @@
 			}
 			endpointReplica := endpointReplica{endpoint: endpoint, replica: rn}
 			var writeDestination = remoteWrites
-<<<<<<< HEAD
-			if endpoint == h.options.Endpoint {
-=======
 			if endpoint.HasAddress(h.options.Endpoint) {
->>>>>>> 62038110
 				writeDestination = localWrites
 			}
 			writeableSeries, ok := writeDestination[endpointReplica]
@@ -943,15 +914,12 @@
 			writeDestination[endpointReplica][tenant] = tenantSeries
 		}
 	}
-<<<<<<< HEAD
 	if h.receiverMode == RouterOnly && len(localWrites) > 0 {
 		panic("router only mode should not have any local writes")
 	}
 	if h.receiverMode == IngestorOnly && len(remoteWrites) > 0 {
 		panic("ingestor only mode should not have any remote writes")
 	}
-=======
->>>>>>> 62038110
 	return localWrites, remoteWrites, nil
 }
 
@@ -970,7 +938,6 @@
 		func(writeDestination endpointReplica) {
 			for tenant, trackedSeries := range localWrites[writeDestination] {
 				h.sendLocalWrite(ctx, writeDestination, tenant, trackedSeries, responses)
-<<<<<<< HEAD
 			}
 		}(writeDestination)
 	}
@@ -998,8 +965,6 @@
 	defer span.Finish()
 	span.SetTag("endpoint", writeDestination.endpoint)
 	span.SetTag("replica", writeDestination.replica)
-	span.SetTag("tenant", tenantHTTP)
-	span.SetTag("samples", len(trackedSeries.timeSeries))
 
 	tenantSeriesMapping := map[string][]prompb.TimeSeries{}
 	for _, ts := range trackedSeries.timeSeries {
@@ -1014,9 +979,7 @@
 	}
 
 	for tenant, series := range tenantSeriesMapping {
-		err := h.writer.Write(tracingCtx, tenant, &prompb.WriteRequest{
-			Timeseries: series,
-		})
+		err := h.writer.Write(tracingCtx, tenant, series)
 		if err != nil {
 			span.SetTag("error", true)
 			span.SetTag("error.msg", err.Error())
@@ -1094,129 +1057,6 @@
 	for _, success := range successes {
 		if success < successThreshold {
 			return false
-=======
-			}
-		}(writeDestination)
-	}
-
-	// Do the writes to remote nodes. Run them all in parallel.
-	for writeDestination := range remoteWrites {
-		for tenant, trackedSeries := range remoteWrites[writeDestination] {
-			wg.Add(1)
-
-			h.sendRemoteWrite(ctx, tenant, writeDestination, trackedSeries, params.alreadyReplicated, responses, wg)
->>>>>>> 62038110
-		}
-	}
-
-	return true
-}
-
-// sendLocalWrite sends a write request to the local node.
-// The responses are sent to the responses channel.
-func (h *Handler) sendLocalWrite(
-	ctx context.Context,
-	writeDestination endpointReplica,
-	tenantHTTP string,
-	trackedSeries trackedSeries,
-	responses chan<- writeResponse,
-) {
-	span, tracingCtx := tracing.StartSpan(ctx, "receive_local_tsdb_write")
-	defer span.Finish()
-	span.SetTag("endpoint", writeDestination.endpoint)
-	span.SetTag("replica", writeDestination.replica)
-
-	tenantSeriesMapping := map[string][]prompb.TimeSeries{}
-	for _, ts := range trackedSeries.timeSeries {
-		var tenant = tenantHTTP
-		if h.splitTenantLabelName != "" {
-			lbls := labelpb.ZLabelsToPromLabels(ts.Labels)
-			if tnt := lbls.Get(h.splitTenantLabelName); tnt != "" {
-				tenant = tnt
-			}
-		}
-		tenantSeriesMapping[tenant] = append(tenantSeriesMapping[tenant], ts)
-	}
-
-	for tenant, series := range tenantSeriesMapping {
-		err := h.writer.Write(tracingCtx, tenant, series)
-		if err != nil {
-			span.SetTag("error", true)
-			span.SetTag("error.msg", err.Error())
-			responses <- newWriteResponse(trackedSeries.seriesIDs, err, writeDestination)
-			return
-		}
-	}
-	responses <- newWriteResponse(trackedSeries.seriesIDs, nil, writeDestination)
-
-}
-
-// sendRemoteWrite sends a write request to the remote node. It takes care of checking whether the endpoint is up or not
-// in the peerGroup, correctly marking them as up or down when appropriate.
-// The responses are sent to the responses channel.
-func (h *Handler) sendRemoteWrite(
-	ctx context.Context,
-	tenant string,
-	endpointReplica endpointReplica,
-	trackedSeries trackedSeries,
-	alreadyReplicated bool,
-	responses chan writeResponse,
-	wg *sync.WaitGroup,
-) {
-	endpoint := endpointReplica.endpoint
-	cl, err := h.peers.getConnection(ctx, endpoint)
-	if err != nil {
-		if errors.Is(err, errUnavailable) {
-			err = errors.Wrapf(errUnavailable, "backing off forward request for endpoint %v", endpointReplica)
-		}
-		responses <- newWriteResponse(trackedSeries.seriesIDs, err, endpointReplica)
-		wg.Done()
-		return
-	}
-
-	// This is called "real" because it's 1-indexed.
-	realReplicationIndex := int64(endpointReplica.replica + 1)
-	// Actually make the request against the endpoint we determined should handle these time series.
-	cl.RemoteWriteAsync(ctx, &storepb.WriteRequest{
-		Timeseries: trackedSeries.timeSeries,
-		Tenant:     tenant,
-		// Increment replica since on-the-wire format is 1-indexed and 0 indicates un-replicated.
-		Replica: realReplicationIndex,
-	}, endpointReplica, trackedSeries.seriesIDs, responses, func(err error) {
-		if err == nil {
-			h.forwardRequests.WithLabelValues(labelSuccess).Inc()
-			if !alreadyReplicated {
-				h.replications.WithLabelValues(labelSuccess).Inc()
-			}
-			h.peers.markPeerAvailable(endpoint)
-		} else {
-			// Check if peer connection is unavailable, update the peer state to avoid spamming that peer.
-			if st, ok := status.FromError(err); ok {
-				if st.Code() == codes.Unavailable {
-					h.peers.markPeerUnavailable(endpointReplica.endpoint)
-				}
-			}
-		}
-		wg.Done()
-	})
-}
-
-// writeQuorum returns minimum number of replicas that has to confirm write success before claiming replication success.
-func (h *Handler) writeQuorum() int {
-	// NOTE(GiedriusS): this is here because otherwise RF=2 doesn't make sense as all writes
-	// would need to succeed all the time. Another way to think about it is when migrating
-	// from a Sidecar based setup with 2 Prometheus nodes to a Receiver setup, we want to
-	// keep the same guarantees.
-	if h.options.ReplicationFactor == 2 {
-		return 1
-	}
-	return int((h.options.ReplicationFactor / 2) + 1)
-}
-
-func quorumReached(successes []int, successThreshold int) bool {
-	for _, success := range successes {
-		if success < successThreshold {
-			return false
 		}
 	}
 
@@ -1507,29 +1347,15 @@
 	return errs
 }
 
-<<<<<<< HEAD
-func newPeerWorker(cc *grpc.ClientConn, forwardDelay prometheus.Histogram, asyncWorkerCount uint) *peerWorker {
-	return &peerWorker{
-		cc:           cc,
-=======
 func newPeerWorker(client peerClient, forwardDelay prometheus.Histogram, asyncWorkerCount uint) *peerWorker {
 	return &peerWorker{
 		client:       client,
->>>>>>> 62038110
 		wp:           pool.NewWorkerPool(asyncWorkerCount),
 		forwardDelay: forwardDelay,
 	}
 }
 
 func (pw *peerWorker) RemoteWrite(ctx context.Context, in *storepb.WriteRequest, opts ...grpc.CallOption) (*storepb.WriteResponse, error) {
-<<<<<<< HEAD
-	return storepb.NewWriteableStoreClient(pw.cc).RemoteWrite(ctx, in)
-}
-
-type peerWorker struct {
-	cc *grpc.ClientConn
-	wp pool.WorkerPool
-=======
 	return pw.client.RemoteWrite(ctx, in)
 }
 
@@ -1557,23 +1383,10 @@
 type peerWorker struct {
 	client peerClient
 	wp     pool.WorkerPool
->>>>>>> 62038110
 
 	forwardDelay prometheus.Histogram
 }
 
-<<<<<<< HEAD
-func newPeerGroup(backoff backoff.Backoff, forwardDelay prometheus.Histogram, asyncForwardWorkersCount uint, dialOpts ...grpc.DialOption) peersContainer {
-	return &peerGroup{
-		dialOpts:                 dialOpts,
-		connections:              map[string]*peerWorker{},
-		m:                        sync.RWMutex{},
-		dialer:                   grpc.NewClient,
-		peerStates:               make(map[string]*retryState),
-		expBackoff:               backoff,
-		forwardDelay:             forwardDelay,
-		asyncForwardWorkersCount: asyncForwardWorkersCount,
-=======
 func newPeerGroup(
 	logger log.Logger,
 	backoff backoff.Backoff,
@@ -1593,26 +1406,16 @@
 		forwardDelay:             forwardDelay,
 		asyncForwardWorkersCount: asyncForwardWorkersCount,
 		replicationProtocol:      replicationProtocol,
->>>>>>> 62038110
 	}
 }
 
 type peersContainer interface {
-<<<<<<< HEAD
-	closeAll() error
-	close(string) error
-	getConnection(context.Context, string) (WriteableStoreAsyncClient, error)
-	markPeerUnavailable(string)
-	markPeerAvailable(string)
-	reset()
-=======
 	close(Endpoint) error
 	getConnection(context.Context, Endpoint) (WriteableStoreAsyncClient, error)
 	markPeerUnavailable(Endpoint)
 	markPeerAvailable(Endpoint)
 	reset()
 	io.Closer
->>>>>>> 62038110
 }
 
 func (p *peerWorker) RemoteWriteAsync(ctx context.Context, req *storepb.WriteRequest, er endpointReplica, seriesIDs []int, responseWriter chan writeResponse, cb func(error)) {
@@ -1621,11 +1424,7 @@
 		p.forwardDelay.Observe(time.Since(now).Seconds())
 
 		tracing.DoInSpan(ctx, "receive_forward", func(ctx context.Context) {
-<<<<<<< HEAD
-			_, err := storepb.NewWriteableStoreClient(p.cc).RemoteWrite(ctx, req)
-=======
 			_, err := p.client.RemoteWrite(ctx, req)
->>>>>>> 62038110
 			responseWriter <- newWriteResponse(
 				seriesIDs,
 				errors.Wrapf(err, "forwarding request to endpoint %v", er.endpoint),
@@ -1640,23 +1439,11 @@
 		}, opentracing.Tags{
 			"endpoint": er.endpoint,
 			"replica":  er.replica,
-<<<<<<< HEAD
-			"samples":  req.Size(),
-=======
->>>>>>> 62038110
 		})
 	})
 }
 
 type peerGroup struct {
-<<<<<<< HEAD
-	dialOpts                 []grpc.DialOption
-	connections              map[string]*peerWorker
-	peerStates               map[string]*retryState
-	expBackoff               backoff.Backoff
-	forwardDelay             prometheus.Histogram
-	asyncForwardWorkersCount uint
-=======
 	logger                   log.Logger
 	dialOpts                 []grpc.DialOption
 	connections              map[Endpoint]*peerWorker
@@ -1665,32 +1452,11 @@
 	forwardDelay             prometheus.Histogram
 	asyncForwardWorkersCount uint
 	replicationProtocol      ReplicationProtocol
->>>>>>> 62038110
 
 	m sync.RWMutex
 
 	// dialer is used for testing.
 	dialer func(target string, opts ...grpc.DialOption) (conn *grpc.ClientConn, err error)
-<<<<<<< HEAD
-}
-
-func (p *peerGroup) closeAll() error {
-	p.m.Lock()
-	defer p.m.Unlock()
-	var closeErrors []string // Slice to store error messages
-	for addr := range p.connections {
-		if err := p.closeUnlocked(addr); err != nil {
-			// Collect error messages
-			closeErrors = append(closeErrors, fmt.Sprintf("failed to close %s: %v", addr, err))
-		}
-	}
-	if len(closeErrors) > 0 {
-		// Return aggregated error messages
-		return fmt.Errorf("multiple errors closing connections: %s", strings.Join(closeErrors, ", "))
-	}
-	return nil
-=======
->>>>>>> 62038110
 }
 
 func (p *peerGroup) Close() error {
@@ -1703,54 +1469,31 @@
 func (p *peerGroup) close(endpoint Endpoint) error {
 	p.m.Lock()
 	defer p.m.Unlock()
-	return p.closeUnlocked(addr)
-}
-
-<<<<<<< HEAD
-func (p *peerGroup) closeUnlocked(addr string) error {
-	c, ok := p.connections[addr]
-=======
+
 	c, ok := p.connections[endpoint]
->>>>>>> 62038110
 	if !ok {
 		// NOTE(GiedriusS): this could be valid case when the connection
 		// was never established.
 		return nil
 	}
-<<<<<<< HEAD
-	c.wp.Close()
-	delete(p.connections, addr)
-	if err := c.cc.Close(); err != nil {
-		return fmt.Errorf("closing connection for %s", addr)
-=======
 
 	p.connections[endpoint].wp.Close()
 	delete(p.connections, endpoint)
 	if err := c.client.Close(); err != nil {
 		return fmt.Errorf("closing connection for %s", endpoint)
->>>>>>> 62038110
 	}
 
 	return nil
 }
 
-<<<<<<< HEAD
-func (p *peerGroup) getConnection(ctx context.Context, addr string) (WriteableStoreAsyncClient, error) {
-	if !p.isPeerUp(addr) {
-=======
 func (p *peerGroup) getConnection(ctx context.Context, endpoint Endpoint) (WriteableStoreAsyncClient, error) {
 	if !p.isPeerUp(endpoint) {
->>>>>>> 62038110
 		return nil, errUnavailable
 	}
 
 	// use a RLock first to prevent blocking if we don't need to.
 	p.m.RLock()
-<<<<<<< HEAD
-	c, ok := p.connections[addr]
-=======
 	c, ok := p.connections[endpoint]
->>>>>>> 62038110
 	p.m.RUnlock()
 	if ok {
 		return c, nil
@@ -1759,24 +1502,6 @@
 	p.m.Lock()
 	defer p.m.Unlock()
 	// Make sure that another caller hasn't created the connection since obtaining the write lock.
-<<<<<<< HEAD
-	c, ok = p.connections[addr]
-	if ok {
-		return c, nil
-	}
-	conn, err := p.dialer(addr, p.dialOpts...)
-	if err != nil {
-		p.markPeerUnavailableUnlocked(addr)
-		dialError := errors.Wrap(err, "failed to dial peer")
-		return nil, errors.Wrap(dialError, errUnavailable.Error())
-	}
-
-	p.connections[addr] = newPeerWorker(conn, p.forwardDelay, p.asyncForwardWorkersCount)
-	return p.connections[addr], nil
-}
-
-func (p *peerGroup) markPeerUnavailable(addr string) {
-=======
 	c, ok = p.connections[endpoint]
 	if ok {
 		return c, nil
@@ -1804,18 +1529,13 @@
 }
 
 func (p *peerGroup) markPeerUnavailable(addr Endpoint) {
->>>>>>> 62038110
 	p.m.Lock()
 	defer p.m.Unlock()
 
 	p.markPeerUnavailableUnlocked(addr)
 }
 
-<<<<<<< HEAD
-func (p *peerGroup) markPeerUnavailableUnlocked(addr string) {
-=======
 func (p *peerGroup) markPeerUnavailableUnlocked(addr Endpoint) {
->>>>>>> 62038110
 	state, ok := p.peerStates[addr]
 	if !ok {
 		state = &retryState{attempt: -1}
@@ -1825,21 +1545,13 @@
 	p.peerStates[addr] = state
 }
 
-<<<<<<< HEAD
-func (p *peerGroup) markPeerAvailable(addr string) {
-=======
 func (p *peerGroup) markPeerAvailable(addr Endpoint) {
->>>>>>> 62038110
 	p.m.Lock()
 	defer p.m.Unlock()
 	delete(p.peerStates, addr)
 }
 
-<<<<<<< HEAD
-func (p *peerGroup) isPeerUp(addr string) bool {
-=======
 func (p *peerGroup) isPeerUp(addr Endpoint) bool {
->>>>>>> 62038110
 	p.m.RLock()
 	defer p.m.RUnlock()
 	state, ok := p.peerStates[addr]
@@ -1851,9 +1563,5 @@
 
 func (p *peerGroup) reset() {
 	p.expBackoff.Reset()
-<<<<<<< HEAD
-	p.peerStates = make(map[string]*retryState)
-=======
 	p.peerStates = make(map[Endpoint]*retryState)
->>>>>>> 62038110
 }