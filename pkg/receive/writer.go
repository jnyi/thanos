// Copyright (c) The Thanos Authors.
// Licensed under the Apache License 2.0.

package receive

import (
	"context"
	"time"

	"github.com/go-kit/log"
	"github.com/go-kit/log/level"
	"github.com/pkg/errors"
	"github.com/prometheus/common/model"
	"github.com/prometheus/prometheus/model/exemplar"
	"github.com/prometheus/prometheus/model/histogram"
	"github.com/prometheus/prometheus/model/labels"
	"github.com/prometheus/prometheus/storage"
	"github.com/prometheus/prometheus/tsdb"

	"github.com/thanos-io/thanos/pkg/store/labelpb"
	"github.com/thanos-io/thanos/pkg/store/storepb/prompb"
	"github.com/thanos-io/thanos/pkg/tracing"
)

// Appendable returns an Appender.
type Appendable interface {
	Appender(ctx context.Context) (storage.Appender, error)
}

type TenantStorage interface {
	TenantAppendable(string) (Appendable, error)
}

// Wraps storage.Appender to add validation and logging.
type ReceiveAppender struct {
	tLogger        log.Logger
	tooFarInFuture int64 // Unit: nanoseconds
	storage.Appender
}

func (ra *ReceiveAppender) Append(ref storage.SeriesRef, lset labels.Labels, t int64, v float64) (storage.SeriesRef, error) {
	if ra.tooFarInFuture > 0 {
		tooFar := model.Now().Add(time.Duration(ra.tooFarInFuture))
		if tooFar.Before(model.Time(t)) {
			level.Warn(ra.tLogger).Log("msg", "block metric too far in the future", "lset", lset,
				"timestamp", t, "bound", tooFar)
			// now + tooFarInFutureTimeWindow < sample timestamp
			return 0, storage.ErrOutOfBounds
		}
	}
	return ra.Appender.Append(ref, lset, t, v)
}

type WriterOptions struct {
	Intern                   bool
	TooFarInFutureTimeWindow int64 // Unit: nanoseconds
}

type Writer struct {
	logger    log.Logger
	multiTSDB TenantStorage
	opts      *WriterOptions
}

func NewWriter(logger log.Logger, multiTSDB TenantStorage, opts *WriterOptions) *Writer {
	if opts == nil {
		opts = &WriterOptions{}
	}
	return &Writer{
		logger:    logger,
		multiTSDB: multiTSDB,
		opts:      opts,
	}
}

func (r *Writer) Write(ctx context.Context, tenantID string, wreq []prompb.TimeSeries) error {
	tLogger := log.With(r.logger, "tenant", tenantID)

	s, err := r.multiTSDB.TenantAppendable(tenantID)
	if err != nil {
		return errors.Wrap(err, "get tenant appendable")
	}

	app, err := s.Appender(ctx)
	if err == tsdb.ErrNotReady {
		return err
	}
	if err != nil {
		return errors.Wrap(err, "get appender")
	}
	getRef := app.(storage.GetRef)
	var (
		ref          storage.SeriesRef
		errorTracker writeErrorTracker
	)
	app = &ReceiveAppender{
		tLogger:        tLogger,
		tooFarInFuture: r.opts.TooFarInFutureTimeWindow,
		Appender:       app,
	}

	for _, t := range wreq {
		// Check if time series labels are valid. If not, skip the time series
		// and report the error.
		if err := labelpb.ValidateLabels(t.Labels); err != nil {
			lset := &labelpb.ZLabelSet{Labels: t.Labels}
			errorTracker.addLabelsError(err, lset, tLogger)
			continue
		}

		lset := labelpb.ZLabelsToPromLabels(t.Labels)

		// Check if the TSDB has cached reference for those labels.
		ref, lset = getRef.GetRef(lset, lset.Hash())
		if ref == 0 {
			// If not, copy labels, as TSDB will hold those strings long term. Given no
			// copy unmarshal we don't want to keep memory for whole protobuf, only for labels.
			labelpb.ReAllocZLabelsStrings(&t.Labels, r.opts.Intern)
			lset = labelpb.ZLabelsToPromLabels(t.Labels)
		}

		// Append as many valid samples as possible, but keep track of the errors.
		for _, s := range t.Samples {
			ref, err = app.Append(ref, lset, s.Timestamp, s.Value)
<<<<<<< HEAD
			switch err {
			case storage.ErrOutOfOrderSample:
				numSamplesOutOfOrder++
				level.Debug(tLogger).Log("msg", "Out of order sample", "lset", lset, "value", s.Value, "timestamp", s.Timestamp)
			case storage.ErrDuplicateSampleForTimestamp:
				// we don't care about duplicated sample for the same timestamp
				continue
				//numSamplesDuplicates++
				//level.Debug(tLogger).Log("msg", "Duplicate sample for timestamp", "lset", lset, "value", s.Value, "timestamp", s.Timestamp)
			case storage.ErrOutOfBounds:
				numSamplesOutOfBounds++
				level.Debug(tLogger).Log("msg", "Out of bounds metric", "lset", lset, "value", s.Value, "timestamp", s.Timestamp)
			case storage.ErrTooOldSample:
				numSamplesTooOld++
				level.Debug(tLogger).Log("msg", "Sample is too old", "lset", lset, "value", s.Value, "timestamp", s.Timestamp)
			default:
				if err != nil {
					level.Debug(tLogger).Log("msg", "Error ingesting sample", "err", err)
				}
			}
=======
			errorTracker.addSampleError(err, tLogger, lset, s.Timestamp, s.Value)
>>>>>>> 62038110
		}

		b := labels.ScratchBuilder{}
		b.Labels()

		for _, hp := range t.Histograms {
			var (
				h  *histogram.Histogram
				fh *histogram.FloatHistogram
			)

			if hp.IsFloatHistogram() {
				fh = prompb.FloatHistogramProtoToFloatHistogram(hp)
			} else {
				h = prompb.HistogramProtoToHistogram(hp)
			}

			ref, err = app.AppendHistogram(ref, lset, hp.Timestamp, h, fh)
			errorTracker.addHistogramError(err, tLogger, lset, hp.Timestamp)
		}

		// Current implementation of app.AppendExemplar doesn't create a new series, so it must be already present.
		// We drop the exemplars in case the series doesn't exist.
		if ref != 0 && len(t.Exemplars) > 0 {
			for _, ex := range t.Exemplars {
				exLset := labelpb.ZLabelsToPromLabels(ex.Labels)
				exLogger := log.With(tLogger, "exemplarLset", exLset, "exemplar", ex.String())
				if _, err = app.AppendExemplar(ref, lset, exemplar.Exemplar{
					Labels: exLset,
					Value:  ex.Value,
					Ts:     ex.Timestamp,
					HasTs:  true,
				}); err != nil {
<<<<<<< HEAD
					switch err {
					case storage.ErrOutOfOrderExemplar:
						numExemplarsOutOfOrder++
						level.Debug(exLogger).Log("msg", "Out of order exemplar")
					case storage.ErrDuplicateExemplar:
						numExemplarsDuplicate++
						level.Debug(exLogger).Log("msg", "Duplicate exemplar")
					case storage.ErrExemplarLabelLength:
						numExemplarsLabelLength++
						level.Debug(exLogger).Log("msg", "Label length for exemplar exceeds max limit", "limit", exemplar.ExemplarMaxLabelSetLength)
					default:
						level.Debug(exLogger).Log("msg", "Error ingesting exemplar", "err", err)
					}
				}
			}
		}
	}

	if numLabelsOutOfOrder > 0 {
		level.Info(tLogger).Log("msg", "Error on series with out-of-order labels", "numDropped", numLabelsOutOfOrder)
		errs.Add(errors.Wrapf(labelpb.ErrOutOfOrderLabels, "add %d series", numLabelsOutOfOrder))
	}
	if numLabelsDuplicates > 0 {
		level.Info(tLogger).Log("msg", "Error on series with duplicate labels", "numDropped", numLabelsDuplicates)
		errs.Add(errors.Wrapf(labelpb.ErrDuplicateLabels, "add %d series", numLabelsDuplicates))
	}
	if numLabelsEmpty > 0 {
		level.Info(tLogger).Log("msg", "Error on series with empty label name or value", "numDropped", numLabelsEmpty)
		errs.Add(errors.Wrapf(labelpb.ErrEmptyLabels, "add %d series", numLabelsEmpty))
	}

	if numSamplesOutOfOrder > 0 {
		level.Info(tLogger).Log("msg", "Error on ingesting out-of-order samples", "numDropped", numSamplesOutOfOrder)
		errs.Add(errors.Wrapf(storage.ErrOutOfOrderSample, "add %d samples", numSamplesOutOfOrder))
	}
	if numSamplesDuplicates > 0 {
		level.Info(tLogger).Log("msg", "Error on ingesting samples with different value but same timestamp", "numDropped", numSamplesDuplicates)
		errs.Add(errors.Wrapf(storage.ErrDuplicateSampleForTimestamp, "add %d samples", numSamplesDuplicates))
	}
	if numSamplesOutOfBounds > 0 {
		level.Info(tLogger).Log("msg", "Error on ingesting samples that are too old or are too far into the future", "numDropped", numSamplesOutOfBounds)
		errs.Add(errors.Wrapf(storage.ErrOutOfBounds, "add %d samples", numSamplesOutOfBounds))
	}
	if numSamplesTooOld > 0 {
		level.Info(tLogger).Log("msg", "Error on ingesting samples that are outside of the allowed out-of-order time window", "numDropped", numSamplesTooOld)
		errs.Add(errors.Wrapf(storage.ErrTooOldSample, "add %d samples", numSamplesTooOld))
	}

	if numExemplarsOutOfOrder > 0 {
		level.Info(tLogger).Log("msg", "Error on ingesting out-of-order exemplars", "numDropped", numExemplarsOutOfOrder)
		errs.Add(errors.Wrapf(storage.ErrOutOfOrderExemplar, "add %d exemplars", numExemplarsOutOfOrder))
	}
	if numExemplarsDuplicate > 0 {
		level.Info(tLogger).Log("msg", "Error on ingesting duplicate exemplars", "numDropped", numExemplarsDuplicate)
		errs.Add(errors.Wrapf(storage.ErrDuplicateExemplar, "add %d exemplars", numExemplarsDuplicate))
	}
	if numExemplarsLabelLength > 0 {
		level.Info(tLogger).Log("msg", "Error on ingesting exemplars with label length exceeding maximum limit", "numDropped", numExemplarsLabelLength)
		errs.Add(errors.Wrapf(storage.ErrExemplarLabelLength, "add %d exemplars", numExemplarsLabelLength))
	}
	span, _ := tracing.StartSpan(ctx, "receive_commit")
	defer span.Finish()
=======
					errorTracker.addExemplarError(err, exLogger)
				}
			}
		}
	}

	errs := errorTracker.collectErrors(tLogger)
>>>>>>> 62038110
	if err := app.Commit(); err != nil {
		errs.Add(errors.Wrap(err, "commit samples"))
	}
	return errs.ErrOrNil()
}<|MERGE_RESOLUTION|>--- conflicted
+++ resolved
@@ -19,7 +19,6 @@
 
 	"github.com/thanos-io/thanos/pkg/store/labelpb"
 	"github.com/thanos-io/thanos/pkg/store/storepb/prompb"
-	"github.com/thanos-io/thanos/pkg/tracing"
 )
 
 // Appendable returns an Appender.
@@ -122,30 +121,7 @@
 		// Append as many valid samples as possible, but keep track of the errors.
 		for _, s := range t.Samples {
 			ref, err = app.Append(ref, lset, s.Timestamp, s.Value)
-<<<<<<< HEAD
-			switch err {
-			case storage.ErrOutOfOrderSample:
-				numSamplesOutOfOrder++
-				level.Debug(tLogger).Log("msg", "Out of order sample", "lset", lset, "value", s.Value, "timestamp", s.Timestamp)
-			case storage.ErrDuplicateSampleForTimestamp:
-				// we don't care about duplicated sample for the same timestamp
-				continue
-				//numSamplesDuplicates++
-				//level.Debug(tLogger).Log("msg", "Duplicate sample for timestamp", "lset", lset, "value", s.Value, "timestamp", s.Timestamp)
-			case storage.ErrOutOfBounds:
-				numSamplesOutOfBounds++
-				level.Debug(tLogger).Log("msg", "Out of bounds metric", "lset", lset, "value", s.Value, "timestamp", s.Timestamp)
-			case storage.ErrTooOldSample:
-				numSamplesTooOld++
-				level.Debug(tLogger).Log("msg", "Sample is too old", "lset", lset, "value", s.Value, "timestamp", s.Timestamp)
-			default:
-				if err != nil {
-					level.Debug(tLogger).Log("msg", "Error ingesting sample", "err", err)
-				}
-			}
-=======
 			errorTracker.addSampleError(err, tLogger, lset, s.Timestamp, s.Value)
->>>>>>> 62038110
 		}
 
 		b := labels.ScratchBuilder{}
@@ -173,76 +149,13 @@
 			for _, ex := range t.Exemplars {
 				exLset := labelpb.ZLabelsToPromLabels(ex.Labels)
 				exLogger := log.With(tLogger, "exemplarLset", exLset, "exemplar", ex.String())
+
 				if _, err = app.AppendExemplar(ref, lset, exemplar.Exemplar{
 					Labels: exLset,
 					Value:  ex.Value,
 					Ts:     ex.Timestamp,
 					HasTs:  true,
 				}); err != nil {
-<<<<<<< HEAD
-					switch err {
-					case storage.ErrOutOfOrderExemplar:
-						numExemplarsOutOfOrder++
-						level.Debug(exLogger).Log("msg", "Out of order exemplar")
-					case storage.ErrDuplicateExemplar:
-						numExemplarsDuplicate++
-						level.Debug(exLogger).Log("msg", "Duplicate exemplar")
-					case storage.ErrExemplarLabelLength:
-						numExemplarsLabelLength++
-						level.Debug(exLogger).Log("msg", "Label length for exemplar exceeds max limit", "limit", exemplar.ExemplarMaxLabelSetLength)
-					default:
-						level.Debug(exLogger).Log("msg", "Error ingesting exemplar", "err", err)
-					}
-				}
-			}
-		}
-	}
-
-	if numLabelsOutOfOrder > 0 {
-		level.Info(tLogger).Log("msg", "Error on series with out-of-order labels", "numDropped", numLabelsOutOfOrder)
-		errs.Add(errors.Wrapf(labelpb.ErrOutOfOrderLabels, "add %d series", numLabelsOutOfOrder))
-	}
-	if numLabelsDuplicates > 0 {
-		level.Info(tLogger).Log("msg", "Error on series with duplicate labels", "numDropped", numLabelsDuplicates)
-		errs.Add(errors.Wrapf(labelpb.ErrDuplicateLabels, "add %d series", numLabelsDuplicates))
-	}
-	if numLabelsEmpty > 0 {
-		level.Info(tLogger).Log("msg", "Error on series with empty label name or value", "numDropped", numLabelsEmpty)
-		errs.Add(errors.Wrapf(labelpb.ErrEmptyLabels, "add %d series", numLabelsEmpty))
-	}
-
-	if numSamplesOutOfOrder > 0 {
-		level.Info(tLogger).Log("msg", "Error on ingesting out-of-order samples", "numDropped", numSamplesOutOfOrder)
-		errs.Add(errors.Wrapf(storage.ErrOutOfOrderSample, "add %d samples", numSamplesOutOfOrder))
-	}
-	if numSamplesDuplicates > 0 {
-		level.Info(tLogger).Log("msg", "Error on ingesting samples with different value but same timestamp", "numDropped", numSamplesDuplicates)
-		errs.Add(errors.Wrapf(storage.ErrDuplicateSampleForTimestamp, "add %d samples", numSamplesDuplicates))
-	}
-	if numSamplesOutOfBounds > 0 {
-		level.Info(tLogger).Log("msg", "Error on ingesting samples that are too old or are too far into the future", "numDropped", numSamplesOutOfBounds)
-		errs.Add(errors.Wrapf(storage.ErrOutOfBounds, "add %d samples", numSamplesOutOfBounds))
-	}
-	if numSamplesTooOld > 0 {
-		level.Info(tLogger).Log("msg", "Error on ingesting samples that are outside of the allowed out-of-order time window", "numDropped", numSamplesTooOld)
-		errs.Add(errors.Wrapf(storage.ErrTooOldSample, "add %d samples", numSamplesTooOld))
-	}
-
-	if numExemplarsOutOfOrder > 0 {
-		level.Info(tLogger).Log("msg", "Error on ingesting out-of-order exemplars", "numDropped", numExemplarsOutOfOrder)
-		errs.Add(errors.Wrapf(storage.ErrOutOfOrderExemplar, "add %d exemplars", numExemplarsOutOfOrder))
-	}
-	if numExemplarsDuplicate > 0 {
-		level.Info(tLogger).Log("msg", "Error on ingesting duplicate exemplars", "numDropped", numExemplarsDuplicate)
-		errs.Add(errors.Wrapf(storage.ErrDuplicateExemplar, "add %d exemplars", numExemplarsDuplicate))
-	}
-	if numExemplarsLabelLength > 0 {
-		level.Info(tLogger).Log("msg", "Error on ingesting exemplars with label length exceeding maximum limit", "numDropped", numExemplarsLabelLength)
-		errs.Add(errors.Wrapf(storage.ErrExemplarLabelLength, "add %d exemplars", numExemplarsLabelLength))
-	}
-	span, _ := tracing.StartSpan(ctx, "receive_commit")
-	defer span.Finish()
-=======
 					errorTracker.addExemplarError(err, exLogger)
 				}
 			}
@@ -250,7 +163,6 @@
 	}
 
 	errs := errorTracker.collectErrors(tLogger)
->>>>>>> 62038110
 	if err := app.Commit(); err != nil {
 		errs.Add(errors.Wrap(err, "commit samples"))
 	}
