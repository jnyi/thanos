--- conflicted
+++ resolved
@@ -29,8 +29,6 @@
 	TenantAppendable(string) (Appendable, error)
 }
 
-<<<<<<< HEAD
-=======
 // Wraps storage.Appender to add validation and logging.
 type ReceiveAppender struct {
 	tLogger        log.Logger
@@ -51,7 +49,6 @@
 	return ra.Appender.Append(ref, lset, t, v)
 }
 
->>>>>>> 4a31d914
 type WriterOptions struct {
 	Intern                   bool
 	TooFarInFutureTimeWindow int64 // Unit: nanoseconds
@@ -105,10 +102,6 @@
 		return errors.Wrap(err, "get appender")
 	}
 	getRef := app.(storage.GetRef)
-<<<<<<< HEAD
-	tooFarInFuture := model.Now().Add(time.Duration(r.opts.TooFarInFutureTimeWindow))
-=======
->>>>>>> 4a31d914
 	var (
 		ref  storage.SeriesRef
 		errs writeErrors
@@ -153,13 +146,7 @@
 
 		// Append as many valid samples as possible, but keep track of the errors.
 		for _, s := range t.Samples {
-			if r.opts.TooFarInFutureTimeWindow != 0 && tooFarInFuture.Before(model.Time(s.Timestamp)) {
-				// now + tooFarInFutureTimeWindow < sample timestamp
-				err = storage.ErrOutOfBounds
-				level.Debug(tLogger).Log("msg", "block metric too far in the future", "lset", lset, "timestamp", s.Timestamp, "bound", tooFarInFuture)
-			} else {
-				ref, err = app.Append(ref, lset, s.Timestamp, s.Value)
-			}
+			ref, err = app.Append(ref, lset, s.Timestamp, s.Value)
 			switch err {
 			case storage.ErrOutOfOrderSample:
 				numSamplesOutOfOrder++
@@ -183,13 +170,8 @@
 		}
 
 		for _, hp := range t.Histograms {
-			if r.opts.TooFarInFutureTimeWindow != 0 && tooFarInFuture.Before(model.Time(hp.Timestamp)) {
-				err = storage.ErrOutOfBounds
-				level.Debug(tLogger).Log("msg", "block metric too far in the future", "lset", lset, "timestamp", hp.Timestamp, "bound", tooFarInFuture)
-			} else {
-				h := prompb.HistogramProtoToHistogram(hp)
-				ref, err = app.AppendHistogram(ref, lset, hp.Timestamp, h, nil)
-			}
+			h := prompb.HistogramProtoToHistogram(hp)
+			ref, err = app.AppendHistogram(ref, lset, hp.Timestamp, h, nil)
 			switch err {
 			case storage.ErrOutOfOrderSample:
 				numSamplesOutOfOrder++
@@ -216,11 +198,6 @@
 			for _, ex := range t.Exemplars {
 				exLset := labelpb.ZLabelsToPromLabels(ex.Labels)
 				exLogger := log.With(tLogger, "exemplarLset", exLset, "exemplar", ex.String())
-				if r.opts.TooFarInFutureTimeWindow != 0 && tooFarInFuture.Before(model.Time(ex.Timestamp)) {
-					err = storage.ErrOutOfBounds
-					level.Debug(tLogger).Log("msg", "block metric too far in the future", "lset", lset, "timestamp", ex.Timestamp, "bound", tooFarInFuture)
-					continue
-				}
 				if _, err = app.AppendExemplar(ref, lset, exemplar.Exemplar{
 					Labels: exLset,
 					Value:  ex.Value,
