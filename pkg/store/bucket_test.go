// Copyright (c) The Thanos Authors.
// Licensed under the Apache License 2.0.

package store

import (
	"bytes"
	"context"
	"encoding/binary"
	"fmt"
	"io"
	"math"
	"math/rand"
	"os"
	"path"
	"path/filepath"
	"reflect"
	"regexp"
	"sort"
	"strconv"
	"strings"
	"sync"
	"testing"
	"time"

	"github.com/cespare/xxhash"
	"github.com/efficientgo/core/testutil"
	"github.com/go-kit/log"
	"github.com/gogo/protobuf/proto"
	"github.com/gogo/protobuf/types"
	"github.com/leanovate/gopter"
	"github.com/leanovate/gopter/gen"
	"github.com/leanovate/gopter/prop"
	"github.com/oklog/ulid"
	"github.com/prometheus/client_golang/prometheus"
	"github.com/prometheus/client_golang/prometheus/promauto"
	promtest "github.com/prometheus/client_golang/prometheus/testutil"
	"github.com/prometheus/prometheus/model/labels"
	"github.com/prometheus/prometheus/model/relabel"
	"github.com/prometheus/prometheus/model/timestamp"
	"github.com/prometheus/prometheus/storage"
	"github.com/prometheus/prometheus/tsdb"
	"github.com/prometheus/prometheus/tsdb/chunkenc"
	"github.com/prometheus/prometheus/tsdb/encoding"
	"github.com/prometheus/prometheus/tsdb/index"
	"go.uber.org/atomic"
	"golang.org/x/exp/slices"

	"github.com/thanos-io/objstore"
	"github.com/thanos-io/objstore/providers/filesystem"

	"github.com/thanos-io/thanos/pkg/block"
	"github.com/thanos-io/thanos/pkg/block/indexheader"
	"github.com/thanos-io/thanos/pkg/block/metadata"
	"github.com/thanos-io/thanos/pkg/compact"
	"github.com/thanos-io/thanos/pkg/compact/downsample"
	"github.com/thanos-io/thanos/pkg/gate"
	"github.com/thanos-io/thanos/pkg/info/infopb"
	"github.com/thanos-io/thanos/pkg/pool"
	storecache "github.com/thanos-io/thanos/pkg/store/cache"
	"github.com/thanos-io/thanos/pkg/store/hintspb"
	"github.com/thanos-io/thanos/pkg/store/labelpb"
	"github.com/thanos-io/thanos/pkg/store/storepb"
	storetestutil "github.com/thanos-io/thanos/pkg/store/storepb/testutil"
	"github.com/thanos-io/thanos/pkg/tenancy"
	"github.com/thanos-io/thanos/pkg/testutil/e2eutil"
)

var emptyRelabelConfig = make([]*relabel.Config, 0)

func TestRawChunkReset(t *testing.T) {
<<<<<<< HEAD
=======
	t.Parallel()

>>>>>>> 62038110
	r := rawChunk([]byte{1, 2})
	r.Reset([]byte{3, 4})
	testutil.Equals(t, []byte(r), []byte{3, 4})
}

func TestBucketBlock_Property(t *testing.T) {
	t.Parallel()

	parameters := gopter.DefaultTestParameters()
	parameters.Rng.Seed(2000)
	parameters.MinSuccessfulTests = 20000
	properties := gopter.NewProperties(parameters)

	set := newBucketBlockSet(labels.Labels{})

	type resBlock struct {
		mint, maxt int64
		window     int64
	}
	// This input resembles a typical production-level block layout
	// in remote object storage.
	input := []resBlock{
		{window: downsample.ResLevel0, mint: 0, maxt: 100},
		{window: downsample.ResLevel0, mint: 100, maxt: 200},
		// Compaction level 2 begins but not downsampling (8 hour block length).
		{window: downsample.ResLevel0, mint: 200, maxt: 600},
		{window: downsample.ResLevel0, mint: 600, maxt: 1000},
		// Compaction level 3 begins, Some of it is downsampled but still retained (48 hour block length).
		{window: downsample.ResLevel0, mint: 1000, maxt: 1750},
		{window: downsample.ResLevel1, mint: 1000, maxt: 1750},
		// Compaction level 4 begins, different downsampling levels cover the same (336 hour block length).
		{window: downsample.ResLevel0, mint: 1750, maxt: 7000},
		{window: downsample.ResLevel1, mint: 1750, maxt: 7000},
		{window: downsample.ResLevel2, mint: 1750, maxt: 7000},
		// Compaction level 4 already happened, raw samples have been deleted.
		{window: downsample.ResLevel0, mint: 7000, maxt: 14000},
		{window: downsample.ResLevel1, mint: 7000, maxt: 14000},
		// Compaction level 4 already happened, raw and downsample res level 1 samples have been deleted.
		{window: downsample.ResLevel2, mint: 14000, maxt: 21000},
	}

	for _, in := range input {
		var m metadata.Meta
		m.Thanos.Downsample.Resolution = in.window
		m.MinTime = in.mint
		m.MaxTime = in.maxt

		testutil.Ok(t, set.add(&bucketBlock{meta: &m}))
	}

	properties.Property("getFor always gets at least some data in range", prop.ForAllNoShrink(
		func(low, high, maxResolution int64) bool {
			// Bogus case.
			if low >= high {
				return true
			}

			res := set.getFor(low, high, maxResolution, nil)

			// The data that we get must all encompass our requested range.
			if len(res) == 1 && (res[0].meta.Thanos.Downsample.Resolution > maxResolution ||
				res[0].meta.MinTime > low) {
				return false
			} else if len(res) > 1 {
				mint := int64(21001)
				for i := 0; i < len(res)-1; i++ {
					if res[i].meta.Thanos.Downsample.Resolution > maxResolution {
						return false
					}
					if res[i+1].meta.MinTime != res[i].meta.MaxTime {
						return false
					}
					if res[i].meta.MinTime < mint {
						mint = res[i].meta.MinTime
					}
				}
				if res[len(res)-1].meta.MinTime < mint {
					mint = res[len(res)-1].meta.MinTime
				}
				if low < mint {
					return false
				}

			}
			return true
		}, gen.Int64Range(0, 21000), gen.Int64Range(0, 21000), gen.Int64Range(0, 60*60*1000)),
	)

	properties.Property("getFor always gets all data in range", prop.ForAllNoShrink(
		func(low, high int64) bool {
			// Bogus case.
			if low >= high {
				return true
			}

			maxResolution := downsample.ResLevel2
			res := set.getFor(low, high, maxResolution, nil)

			// The data that we get must all encompass our requested range.
			if len(res) == 1 && (res[0].meta.Thanos.Downsample.Resolution > maxResolution ||
				res[0].meta.MinTime > low || res[0].meta.MaxTime < high) {
				return false
			} else if len(res) > 1 {
				mint := int64(21001)
				maxt := int64(0)
				for i := 0; i < len(res)-1; i++ {
					if res[i+1].meta.MinTime != res[i].meta.MaxTime {
						return false
					}
					if res[i].meta.MinTime < mint {
						mint = res[i].meta.MinTime
					}
					if res[i].meta.MaxTime > maxt {
						maxt = res[i].meta.MaxTime
					}
				}
				if res[len(res)-1].meta.MinTime < mint {
					mint = res[len(res)-1].meta.MinTime
				}
				if res[len(res)-1].meta.MaxTime > maxt {
					maxt = res[len(res)-1].meta.MaxTime
				}
				if low < mint {
					return false
				}
				if high > maxt {
					return false
				}

			}
			return true
		}, gen.Int64Range(0, 21000), gen.Int64Range(0, 21000)),
	)

	properties.TestingRun(t)
}

func TestBucketFilterExtLabelsMatchers(t *testing.T) {
	t.Parallel()

	dir := t.TempDir()
	bkt, err := filesystem.NewBucket(dir)
	testutil.Ok(t, err)
	defer func() { testutil.Ok(t, bkt.Close()) }()

	blockID := ulid.MustNew(1, nil)
	meta := &metadata.Meta{
		BlockMeta: tsdb.BlockMeta{ULID: blockID},
		Thanos: metadata.Thanos{
			Labels: map[string]string{
				"a": "b",
				"c": "d",
			},
		},
	}
	b, _ := newBucketBlock(context.Background(), newBucketStoreMetrics(nil), meta, bkt, path.Join(dir, blockID.String()), nil, nil, nil, nil, nil, nil)
	ms := []*labels.Matcher{
		{Type: labels.MatchNotEqual, Name: "a", Value: "b"},
	}
	res, _ := b.FilterExtLabelsMatchers(ms)
	testutil.Equals(t, len(res), 0)

	ms = []*labels.Matcher{
		{Type: labels.MatchNotEqual, Name: "a", Value: "a"},
	}
	_, ok := b.FilterExtLabelsMatchers(ms)
	testutil.Equals(t, ok, true)

	ms = []*labels.Matcher{
		{Type: labels.MatchNotEqual, Name: "a", Value: "a"},
		{Type: labels.MatchNotEqual, Name: "c", Value: "d"},
	}
	res, _ = b.FilterExtLabelsMatchers(ms)
	testutil.Equals(t, len(res), 0)

	ms = []*labels.Matcher{
		{Type: labels.MatchNotEqual, Name: "a2", Value: "a"},
	}
	res, _ = b.FilterExtLabelsMatchers(ms)
	testutil.Equals(t, len(res), 1)
	testutil.Equals(t, res, ms)

	// validate that it can filter out ext labels that match non-equal matchers
	ext, err := labels.NewMatcher(labels.MatchRegexp, "a", ".*")
	if err != nil {
		t.Error(err)
	}
	ms = []*labels.Matcher{
		{Type: labels.MatchNotEqual, Name: "a2", Value: "a"},
	}
	res, _ = b.FilterExtLabelsMatchers(append(ms, ext))
	testutil.Equals(t, len(res), 1)
	testutil.Equals(t, res, ms)
}

func TestBucketBlock_matchLabels(t *testing.T) {
	t.Parallel()

	dir := t.TempDir()

	bkt, err := filesystem.NewBucket(dir)
	testutil.Ok(t, err)
	defer func() { testutil.Ok(t, bkt.Close()) }()

	blockID := ulid.MustNew(1, nil)
	meta := &metadata.Meta{
		BlockMeta: tsdb.BlockMeta{ULID: blockID},
		Thanos: metadata.Thanos{
			Labels: map[string]string{
				"a": "b",
				"c": "d",
			},
		},
	}

	b, err := newBucketBlock(context.Background(), newBucketStoreMetrics(nil), meta, bkt, path.Join(dir, blockID.String()), nil, nil, nil, nil, nil, nil)
	testutil.Ok(t, err)

	cases := []struct {
		in    []*labels.Matcher
		match bool
	}{
		{
			in:    []*labels.Matcher{},
			match: true,
		},
		{
			in: []*labels.Matcher{
				{Type: labels.MatchEqual, Name: "a", Value: "b"},
				{Type: labels.MatchEqual, Name: "c", Value: "d"},
			},
			match: true,
		},
		{
			in: []*labels.Matcher{
				{Type: labels.MatchEqual, Name: "a", Value: "b"},
				{Type: labels.MatchEqual, Name: "c", Value: "b"},
			},
			match: false,
		},
		{
			in: []*labels.Matcher{
				{Type: labels.MatchEqual, Name: "a", Value: "b"},
				{Type: labels.MatchEqual, Name: "e", Value: "f"},
			},
			match: false,
		},
		{
			in: []*labels.Matcher{
				{Type: labels.MatchEqual, Name: block.BlockIDLabel, Value: blockID.String()},
			},
			match: true,
		},
		{
			in: []*labels.Matcher{
				{Type: labels.MatchEqual, Name: block.BlockIDLabel, Value: "xxx"},
			},
			match: false,
		},
		{
			in: []*labels.Matcher{
				{Type: labels.MatchEqual, Name: block.BlockIDLabel, Value: blockID.String()},
				{Type: labels.MatchEqual, Name: "c", Value: "b"},
			},
			match: false,
		},
		{
			in: []*labels.Matcher{
				{Type: labels.MatchNotEqual, Name: "", Value: "x"},
			},
			match: true,
		},
		{
			in: []*labels.Matcher{
				{Type: labels.MatchNotEqual, Name: "", Value: "d"},
			},
			match: true,
		},
	}
	for _, c := range cases {
		ok := b.matchRelabelLabels(c.in)
		testutil.Equals(t, c.match, ok)
	}

	// Ensure block's labels in the meta have not been manipulated.
	testutil.Equals(t, map[string]string{
		"a": "b",
		"c": "d",
	}, meta.Thanos.Labels)
}

func TestBucketBlockSet_addGet(t *testing.T) {
	t.Parallel()

	set := newBucketBlockSet(labels.Labels{})

	type resBlock struct {
		mint, maxt int64
		window     int64
	}
	// Input is expected to be sorted. It is sorted in addBlock.
	input := []resBlock{
		// Blocks from 0 to 100 with raw resolution.
		{window: downsample.ResLevel0, mint: 0, maxt: 100},
		{window: downsample.ResLevel0, mint: 100, maxt: 200},
		{window: downsample.ResLevel0, mint: 100, maxt: 200}, // Same overlap.
		{window: downsample.ResLevel0, mint: 200, maxt: 299}, // Short overlap.
		{window: downsample.ResLevel0, mint: 200, maxt: 300},
		{window: downsample.ResLevel0, mint: 300, maxt: 400},
		{window: downsample.ResLevel0, mint: 300, maxt: 600}, // Long overlap.
		{window: downsample.ResLevel0, mint: 400, maxt: 500},
		// Lower resolution data not covering last block.
		{window: downsample.ResLevel1, mint: 0, maxt: 100},
		{window: downsample.ResLevel1, mint: 100, maxt: 200},
		{window: downsample.ResLevel1, mint: 200, maxt: 300},
		{window: downsample.ResLevel1, mint: 300, maxt: 400},
		// Lower resolution data only covering middle blocks.
		{window: downsample.ResLevel2, mint: 100, maxt: 200},
		{window: downsample.ResLevel2, mint: 200, maxt: 300},
	}

	for _, in := range input {
		var m metadata.Meta
		m.Thanos.Downsample.Resolution = in.window
		m.MinTime = in.mint
		m.MaxTime = in.maxt

		testutil.Ok(t, set.add(&bucketBlock{meta: &m}))
	}

	for _, c := range []struct {
		mint, maxt    int64
		maxResolution int64
		res           []resBlock
	}{
		{
			mint:          -100,
			maxt:          1000,
			maxResolution: 0,
			res: []resBlock{
				{window: downsample.ResLevel0, mint: 0, maxt: 100},
				{window: downsample.ResLevel0, mint: 100, maxt: 200},
				{window: downsample.ResLevel0, mint: 100, maxt: 200},
				{window: downsample.ResLevel0, mint: 200, maxt: 299},
				{window: downsample.ResLevel0, mint: 200, maxt: 300},
				{window: downsample.ResLevel0, mint: 300, maxt: 400},
				{window: downsample.ResLevel0, mint: 300, maxt: 600},
				{window: downsample.ResLevel0, mint: 400, maxt: 500},
			},
		}, {
			mint:          100,
			maxt:          400,
			maxResolution: downsample.ResLevel1 - 1,
			res: []resBlock{
				{window: downsample.ResLevel0, mint: 100, maxt: 200},
				{window: downsample.ResLevel0, mint: 100, maxt: 200},
				{window: downsample.ResLevel0, mint: 200, maxt: 299},
				{window: downsample.ResLevel0, mint: 200, maxt: 300},
				{window: downsample.ResLevel0, mint: 300, maxt: 400},
				{window: downsample.ResLevel0, mint: 300, maxt: 600},
				// Block intervals are half-open: [b.MinTime, b.MaxTime), so 400-500 contains single sample.
				{window: downsample.ResLevel0, mint: 400, maxt: 500},
			},
		}, {
			mint:          100,
			maxt:          500,
			maxResolution: downsample.ResLevel1,
			res: []resBlock{
				{window: downsample.ResLevel1, mint: 100, maxt: 200},
				{window: downsample.ResLevel1, mint: 200, maxt: 300},
				{window: downsample.ResLevel1, mint: 300, maxt: 400},
				{window: downsample.ResLevel0, mint: 300, maxt: 600},
				{window: downsample.ResLevel0, mint: 400, maxt: 500},
			},
		}, {
			mint:          0,
			maxt:          500,
			maxResolution: downsample.ResLevel2,
			res: []resBlock{
				{window: downsample.ResLevel1, mint: 0, maxt: 100},
				{window: downsample.ResLevel2, mint: 100, maxt: 200},
				{window: downsample.ResLevel2, mint: 200, maxt: 300},
				{window: downsample.ResLevel1, mint: 300, maxt: 400},
				{window: downsample.ResLevel0, mint: 300, maxt: 600},
				{window: downsample.ResLevel0, mint: 400, maxt: 500},
			},
		},
	} {
		t.Run("", func(t *testing.T) {
			var exp []*bucketBlock
			for _, b := range c.res {
				var m metadata.Meta
				m.Thanos.Downsample.Resolution = b.window
				m.MinTime = b.mint
				m.MaxTime = b.maxt
				exp = append(exp, &bucketBlock{meta: &m})
			}
			testutil.Equals(t, exp, set.getFor(c.mint, c.maxt, c.maxResolution, nil))
		})
	}
}

func TestBucketBlockSet_remove(t *testing.T) {
	t.Parallel()

	set := newBucketBlockSet(labels.Labels{})

	type resBlock struct {
		id         ulid.ULID
		mint, maxt int64
	}
	input := []resBlock{
		{id: ulid.MustNew(1, nil), mint: 0, maxt: 100},
		{id: ulid.MustNew(2, nil), mint: 100, maxt: 200},
		{id: ulid.MustNew(3, nil), mint: 200, maxt: 300},
	}

	for _, in := range input {
		var m metadata.Meta
		m.ULID = in.id
		m.MinTime = in.mint
		m.MaxTime = in.maxt
		testutil.Ok(t, set.add(&bucketBlock{meta: &m}))
	}
	set.remove(input[1].id)
	res := set.getFor(0, 300, 0, nil)

	testutil.Equals(t, 2, len(res))
	testutil.Equals(t, input[0].id, res[0].meta.ULID)
	testutil.Equals(t, input[2].id, res[1].meta.ULID)
}

func TestBucketBlockSet_labelMatchers(t *testing.T) {
	t.Parallel()

	set := newBucketBlockSet(labels.FromStrings("a", "b", "c", "d"))

	cases := []struct {
		in    []*labels.Matcher
		res   []*labels.Matcher
		match bool
	}{
		{
			in:    []*labels.Matcher{},
			res:   []*labels.Matcher{},
			match: true,
		},
		{
			in: []*labels.Matcher{
				{Type: labels.MatchEqual, Name: "a", Value: "b"},
				{Type: labels.MatchEqual, Name: "c", Value: "d"},
			},
			res:   []*labels.Matcher{},
			match: true,
		},
		{
			in: []*labels.Matcher{
				{Type: labels.MatchEqual, Name: "a", Value: "b"},
				{Type: labels.MatchEqual, Name: "c", Value: "b"},
			},
			match: false,
		},
		{
			in: []*labels.Matcher{
				{Type: labels.MatchEqual, Name: "a", Value: "b"},
				{Type: labels.MatchEqual, Name: "e", Value: "f"},
			},
			res: []*labels.Matcher{
				{Type: labels.MatchEqual, Name: "e", Value: "f"},
			},
			match: true,
		},
		// Those are matchers mentioned here: https://github.com/prometheus/prometheus/pull/3578#issuecomment-351653555
		// We want to provide explicit tests that says when Thanos supports its and when not. We don't support it here in
		// external labelset level.
		{
			in: []*labels.Matcher{
				{Type: labels.MatchNotEqual, Name: "", Value: "x"},
			},
			res: []*labels.Matcher{
				{Type: labels.MatchNotEqual, Name: "", Value: "x"},
			},
			match: true,
		},
		{
			in: []*labels.Matcher{
				{Type: labels.MatchNotEqual, Name: "", Value: "d"},
			},
			res: []*labels.Matcher{
				{Type: labels.MatchNotEqual, Name: "", Value: "d"},
			},
			match: true,
		},
	}
	for _, c := range cases {
		res, ok := set.labelMatchers(c.in...)
		testutil.Equals(t, c.match, ok)
		testutil.Equals(t, c.res, res)
	}
}

func TestGapBasedPartitioner_Partition(t *testing.T) {
	t.Parallel()

	const maxGapSize = 1024 * 512

	for _, c := range []struct {
		input    [][2]int
		expected []Part
	}{
		{
			input:    [][2]int{{1, 10}},
			expected: []Part{{Start: 1, End: 10, ElemRng: [2]int{0, 1}}},
		},
		{
			input:    [][2]int{{1, 2}, {3, 5}, {7, 10}},
			expected: []Part{{Start: 1, End: 10, ElemRng: [2]int{0, 3}}},
		},
		{
			input: [][2]int{
				{1, 2},
				{3, 5},
				{20, 30},
				{maxGapSize + 31, maxGapSize + 32},
			},
			expected: []Part{
				{Start: 1, End: 30, ElemRng: [2]int{0, 3}},
				{Start: maxGapSize + 31, End: maxGapSize + 32, ElemRng: [2]int{3, 4}},
			},
		},
		// Overlapping ranges.
		{
			input: [][2]int{
				{1, 30},
				{1, 4},
				{3, 28},
				{maxGapSize + 31, maxGapSize + 32},
				{maxGapSize + 31, maxGapSize + 40},
			},
			expected: []Part{
				{Start: 1, End: 30, ElemRng: [2]int{0, 3}},
				{Start: maxGapSize + 31, End: maxGapSize + 40, ElemRng: [2]int{3, 5}},
			},
		},
		{
			input: [][2]int{
				// Mimic AllPostingsKey, where range specified whole range.
				{1, 15},
				{1, maxGapSize + 100},
				{maxGapSize + 31, maxGapSize + 40},
			},
			expected: []Part{{Start: 1, End: maxGapSize + 100, ElemRng: [2]int{0, 3}}},
		},
	} {
		res := gapBasedPartitioner{maxGapSize: maxGapSize}.Partition(len(c.input), func(i int) (uint64, uint64) {
			return uint64(c.input[i][0]), uint64(c.input[i][1])
		})
		testutil.Equals(t, c.expected, res)
	}
}

func TestBucketStoreConfig_validate(t *testing.T) {
	t.Parallel()

	tests := map[string]struct {
		config   *BucketStore
		expected error
	}{
		"should pass on valid config": {
			config: &BucketStore{
				blockSyncConcurrency: 1,
			},
			expected: nil,
		},
		"should fail on blockSyncConcurrency < 1": {
			config: &BucketStore{
				blockSyncConcurrency: 0,
			},
			expected: errBlockSyncConcurrencyNotValid,
		},
	}

	for testName, testData := range tests {
		t.Run(testName, func(t *testing.T) {
			testutil.Equals(t, testData.expected, testData.config.validate())
		})
	}
}

func TestBucketStore_TSDBInfo(t *testing.T) {
<<<<<<< HEAD
	defer custom.TolerantVerifyLeak(t)
=======
	t.Parallel()
>>>>>>> 62038110

	ctx, cancel := context.WithCancel(context.Background())
	defer cancel()

	logger := log.NewNopLogger()
	dir := t.TempDir()

	bkt := objstore.WithNoopInstr(objstore.NewInMemBucket())
	series := []labels.Labels{labels.FromStrings("a", "1", "b", "1")}

	for _, tt := range []struct {
		mint, maxt int64
		extLabels  labels.Labels
	}{
		{mint: 0, maxt: 1000, extLabels: labels.FromStrings("a", "b")},
		{mint: 1000, maxt: 2000, extLabels: labels.FromStrings("a", "b")},
		{mint: 3000, maxt: 4000, extLabels: labels.FromStrings("a", "b")},
		{mint: 3500, maxt: 5000, extLabels: labels.FromStrings("a", "b")},
		{mint: 0, maxt: 1000, extLabels: labels.FromStrings("a", "c")},
		{mint: 500, maxt: 2000, extLabels: labels.FromStrings("a", "c")},
	} {
		id1, err := e2eutil.CreateBlock(ctx, dir, series, 10, tt.mint, tt.maxt, tt.extLabels, 0, metadata.NoneFunc)
		testutil.Ok(t, err)
		testutil.Ok(t, block.Upload(ctx, logger, bkt, filepath.Join(dir, id1.String()), metadata.NoneFunc))
	}

	baseBlockIDsFetcher := block.NewConcurrentLister(logger, bkt)
	metaFetcher, err := block.NewMetaFetcher(logger, 20, bkt, baseBlockIDsFetcher, dir, nil, []block.MetadataFilter{
		block.NewTimePartitionMetaFilter(allowAllFilterConf.MinTime, allowAllFilterConf.MaxTime),
	})
	testutil.Ok(t, err)

	chunkPool, err := NewDefaultChunkBytesPool(2e5)
	testutil.Ok(t, err)

	bucketStore, err := NewBucketStore(
		objstore.WithNoopInstr(bkt),
		metaFetcher,
		dir,
		NewChunksLimiterFactory(0),
		NewSeriesLimiterFactory(0),
		NewBytesLimiterFactory(0),
		NewGapBasedPartitioner(PartitionerMaxGapSize),
		20,
		true,
		DefaultPostingOffsetInMemorySampling,
		false,
		false,
		0,
		WithChunkPool(chunkPool),
		WithFilterConfig(allowAllFilterConf),
	)
	testutil.Ok(t, err)
	defer func() { testutil.Ok(t, bucketStore.Close()) }()

	testutil.Ok(t, bucketStore.SyncBlocks(ctx))
	infos := bucketStore.TSDBInfos()
	slices.SortFunc(infos, func(a, b infopb.TSDBInfo) int {
		return strings.Compare(a.Labels.String(), b.Labels.String())
	})
	testutil.Equals(t, infos, []infopb.TSDBInfo{
		{
			Labels:  labelpb.ZLabelSet{Labels: []labelpb.ZLabel{{Name: "a", Value: "b"}}},
			MinTime: 0,
			MaxTime: 2000,
		},
		{
			Labels:  labelpb.ZLabelSet{Labels: []labelpb.ZLabel{{Name: "a", Value: "b"}}},
			MinTime: 3000,
			MaxTime: 5000,
		},
		{
			Labels:  labelpb.ZLabelSet{Labels: []labelpb.ZLabel{{Name: "a", Value: "c"}}},
			MinTime: 0,
			MaxTime: 2000,
		},
	})
}

type recorder struct {
	mtx sync.Mutex
	objstore.Bucket

	getRangeTouched []string
	getTouched      []string
}

func (r *recorder) Get(ctx context.Context, name string) (io.ReadCloser, error) {
	r.mtx.Lock()
	defer r.mtx.Unlock()

	r.getTouched = append(r.getTouched, name)
	return r.Bucket.Get(ctx, name)
}

func (r *recorder) GetRange(ctx context.Context, name string, off, length int64) (io.ReadCloser, error) {
	r.mtx.Lock()
	defer r.mtx.Unlock()

	r.getRangeTouched = append(r.getRangeTouched, name)
	return r.Bucket.GetRange(ctx, name, off, length)
}

func TestBucketStore_Sharding(t *testing.T) {
	t.Parallel()

	ctx := context.Background()
	logger := log.NewNopLogger()

	dir := t.TempDir()

	bkt := objstore.NewInMemBucket()
	series := []labels.Labels{labels.FromStrings("a", "1", "b", "1")}

	id1, err := e2eutil.CreateBlock(ctx, dir, series, 10, 0, 1000, labels.FromStrings("cluster", "a", "region", "r1"), 0, metadata.NoneFunc)
	testutil.Ok(t, err)
	testutil.Ok(t, block.Upload(ctx, logger, bkt, filepath.Join(dir, id1.String()), metadata.NoneFunc))

	id2, err := e2eutil.CreateBlock(ctx, dir, series, 10, 1000, 2000, labels.FromStrings("cluster", "a", "region", "r1"), 0, metadata.NoneFunc)
	testutil.Ok(t, err)
	testutil.Ok(t, block.Upload(ctx, logger, bkt, filepath.Join(dir, id2.String()), metadata.NoneFunc))

	id3, err := e2eutil.CreateBlock(ctx, dir, series, 10, 0, 1000, labels.FromStrings("cluster", "b", "region", "r1"), 0, metadata.NoneFunc)
	testutil.Ok(t, err)
	testutil.Ok(t, block.Upload(ctx, logger, bkt, filepath.Join(dir, id3.String()), metadata.NoneFunc))

	id4, err := e2eutil.CreateBlock(ctx, dir, series, 10, 0, 1000, labels.FromStrings("cluster", "a", "region", "r2"), 0, metadata.NoneFunc)
	testutil.Ok(t, err)
	testutil.Ok(t, block.Upload(ctx, logger, bkt, filepath.Join(dir, id4.String()), metadata.NoneFunc))

	if ok := t.Run("new_runs", func(t *testing.T) {
		testSharding(t, "", bkt, id1, id2, id3, id4)
	}); !ok {
		return
	}

	dir2 := t.TempDir()

	t.Run("reuse_disk", func(t *testing.T) {
		testSharding(t, dir2, bkt, id1, id2, id3, id4)
	})
}

func testSharding(t *testing.T, reuseDisk string, bkt objstore.Bucket, all ...ulid.ULID) {
	var cached []ulid.ULID

	logger := log.NewLogfmtLogger(os.Stderr)
	for _, sc := range []struct {
		name              string
		relabel           string
		expectedIDs       []ulid.ULID
		expectedAdvLabels []labelpb.ZLabelSet
	}{
		{
			name:        "no sharding",
			expectedIDs: all,
			expectedAdvLabels: []labelpb.ZLabelSet{
				{
					Labels: []labelpb.ZLabel{
						{Name: "cluster", Value: "a"},
						{Name: "region", Value: "r1"},
					},
				},
				{
					Labels: []labelpb.ZLabel{
						{Name: "cluster", Value: "a"},
						{Name: "region", Value: "r2"},
					},
				},
				{
					Labels: []labelpb.ZLabel{
						{Name: "cluster", Value: "b"},
						{Name: "region", Value: "r1"},
					},
				},
				{
					Labels: []labelpb.ZLabel{
						{Name: CompatibilityTypeLabelName, Value: "store"},
					},
				},
			},
		},
		{
			name: "drop cluster=a sources",
			relabel: `
            - action: drop
              regex: "a"
              source_labels:
              - cluster
            `,
			expectedIDs: []ulid.ULID{all[2]},
			expectedAdvLabels: []labelpb.ZLabelSet{
				{
					Labels: []labelpb.ZLabel{
						{Name: "cluster", Value: "b"},
						{Name: "region", Value: "r1"},
					},
				},
				{
					Labels: []labelpb.ZLabel{
						{Name: CompatibilityTypeLabelName, Value: "store"},
					},
				},
			},
		},
		{
			name: "keep only cluster=a sources",
			relabel: `
            - action: keep
              regex: "a"
              source_labels:
              - cluster
            `,
			expectedIDs: []ulid.ULID{all[0], all[1], all[3]},
			expectedAdvLabels: []labelpb.ZLabelSet{
				{
					Labels: []labelpb.ZLabel{
						{Name: "cluster", Value: "a"},
						{Name: "region", Value: "r1"},
					},
				},
				{
					Labels: []labelpb.ZLabel{
						{Name: "cluster", Value: "a"},
						{Name: "region", Value: "r2"},
					},
				},
				{
					Labels: []labelpb.ZLabel{
						{Name: CompatibilityTypeLabelName, Value: "store"},
					},
				},
			},
		},
		{
			name: "keep only cluster=a without .*2 region sources",
			relabel: `
            - action: keep
              regex: "a"
              source_labels:
              - cluster
            - action: drop
              regex: ".*2"
              source_labels:
              - region
            `,
			expectedIDs: []ulid.ULID{all[0], all[1]},
			expectedAdvLabels: []labelpb.ZLabelSet{
				{
					Labels: []labelpb.ZLabel{
						{Name: "cluster", Value: "a"},
						{Name: "region", Value: "r1"},
					},
				},
				{
					Labels: []labelpb.ZLabel{
						{Name: CompatibilityTypeLabelName, Value: "store"},
					},
				},
			},
		},
		{
			name: "drop all",
			relabel: `
            - action: drop
              regex: "a"
              source_labels:
              - cluster
            - action: drop
              regex: "r1"
              source_labels:
              - region
            `,
			expectedIDs:       []ulid.ULID{},
			expectedAdvLabels: []labelpb.ZLabelSet{},
		},
	} {
		t.Run(sc.name, func(t *testing.T) {
			dir := reuseDisk

			if dir == "" {
				dir = t.TempDir()
			}
			relabelConf, err := block.ParseRelabelConfig([]byte(sc.relabel), block.SelectorSupportedRelabelActions)
			testutil.Ok(t, err)

			rec := &recorder{Bucket: bkt}
			insBkt := objstore.WithNoopInstr(bkt)
			baseBlockIDsFetcher := block.NewConcurrentLister(logger, insBkt)
			metaFetcher, err := block.NewMetaFetcher(logger, 20, insBkt, baseBlockIDsFetcher, dir, nil, []block.MetadataFilter{
				block.NewTimePartitionMetaFilter(allowAllFilterConf.MinTime, allowAllFilterConf.MaxTime),
				block.NewLabelShardedMetaFilter(relabelConf),
			})
			testutil.Ok(t, err)

			bucketStore, err := NewBucketStore(
				objstore.WithNoopInstr(rec),
				metaFetcher,
				dir,
				NewChunksLimiterFactory(0),
				NewSeriesLimiterFactory(0),
				NewBytesLimiterFactory(0),
				NewGapBasedPartitioner(PartitionerMaxGapSize),
				20,
				true,
				DefaultPostingOffsetInMemorySampling,
				false,
				false,
				0,
				WithLogger(logger),
				WithFilterConfig(allowAllFilterConf),
			)
			testutil.Ok(t, err)
			defer func() { testutil.Ok(t, bucketStore.Close()) }()

			testutil.Ok(t, bucketStore.InitialSync(context.Background()))

			// Check "stored" blocks.
			ids := make([]ulid.ULID, 0, len(bucketStore.blocks))
			for id := range bucketStore.blocks {
				ids = append(ids, id)
			}
			sort.Slice(ids, func(i, j int) bool {
				return ids[i].Compare(ids[j]) < 0
			})
			testutil.Equals(t, sc.expectedIDs, ids)

			// Make sure we don't download files we did not expect to.
			// Regression test: https://github.com/thanos-io/thanos/issues/1664

			// Sort records. We load blocks concurrently so operations might be not ordered.
			sort.Strings(rec.getRangeTouched)

			// With binary header nothing should be downloaded fully.
			testutil.Equals(t, []string(nil), rec.getTouched)
			if reuseDisk != "" {
				testutil.Equals(t, expectedTouchedBlockOps(all, sc.expectedIDs, cached), rec.getRangeTouched)
				cached = sc.expectedIDs
				return
			}

			testutil.Equals(t, expectedTouchedBlockOps(all, sc.expectedIDs, nil), rec.getRangeTouched)
		})
	}
}

func expectedTouchedBlockOps(all, expected, cached []ulid.ULID) []string {
	var ops []string
	for _, id := range all {
		blockCached := false
		for _, fid := range cached {
			if id.Compare(fid) == 0 {
				blockCached = true
				break
			}
		}
		if blockCached {
			continue
		}

		found := false
		for _, fid := range expected {
			if id.Compare(fid) == 0 {
				found = true
				break
			}
		}

		if found {
			ops = append(ops,
				// To create binary header we touch part of index few times.
				path.Join(id.String(), block.IndexFilename), // Version.
				path.Join(id.String(), block.IndexFilename), // TOC.
				path.Join(id.String(), block.IndexFilename), // Symbols.
				path.Join(id.String(), block.IndexFilename), // PostingOffsets.
			)
		}
	}
	sort.Strings(ops)
	return ops
}

// Regression tests against: https://github.com/thanos-io/thanos/issues/1983.
func TestReadIndexCache_LoadSeries(t *testing.T) {
	t.Parallel()

	bkt := objstore.NewInMemBucket()
	ctx := context.Background()

	s := newBucketStoreMetrics(nil)
	b := &bucketBlock{
		meta: &metadata.Meta{
			BlockMeta: tsdb.BlockMeta{
				ULID: ulid.MustNew(1, nil),
			},
		},
		bkt:        bkt,
		metrics:    s,
		indexCache: noopCache{},
	}
	logger := log.NewNopLogger()

	buf := encoding.Encbuf{}
	buf.PutByte(0)
	buf.PutByte(0)
	buf.PutUvarint(10)
	buf.PutString("aaaaaaaaaa")
	buf.PutUvarint(10)
	buf.PutString("bbbbbbbbbb")
	buf.PutUvarint(10)
	buf.PutString("cccccccccc")
	testutil.Ok(t, bkt.Upload(context.Background(), filepath.Join(b.meta.ULID.String(), block.IndexFilename), bytes.NewReader(buf.Get())))

	r := bucketIndexReader{
		block:        b,
		stats:        &queryStats{},
		loadedSeries: map[storage.SeriesRef][]byte{},
		logger:       logger,
	}

	// Success with no refetches.
	testutil.Ok(t, r.loadSeries(ctx, []storage.SeriesRef{2, 13, 24}, false, 2, 100, NewBytesLimiterFactory(0)(nil), tenancy.DefaultTenant))
	testutil.Equals(t, map[storage.SeriesRef][]byte{
		2:  []byte("aaaaaaaaaa"),
		13: []byte("bbbbbbbbbb"),
		24: []byte("cccccccccc"),
	}, r.loadedSeries)
	testutil.Equals(t, float64(0), promtest.ToFloat64(s.seriesRefetches.WithLabelValues(tenancy.DefaultTenant)))

	// Success with 2 refetches.
	r.loadedSeries = map[storage.SeriesRef][]byte{}
	testutil.Ok(t, r.loadSeries(ctx, []storage.SeriesRef{2, 13, 24}, false, 2, 15, NewBytesLimiterFactory(0)(nil), tenancy.DefaultTenant))
	testutil.Equals(t, map[storage.SeriesRef][]byte{
		2:  []byte("aaaaaaaaaa"),
		13: []byte("bbbbbbbbbb"),
		24: []byte("cccccccccc"),
	}, r.loadedSeries)
	testutil.Equals(t, float64(2), promtest.ToFloat64(s.seriesRefetches.WithLabelValues(tenancy.DefaultTenant)))

	// Success with refetch on first element.
	r.loadedSeries = map[storage.SeriesRef][]byte{}
	testutil.Ok(t, r.loadSeries(ctx, []storage.SeriesRef{2}, false, 2, 5, NewBytesLimiterFactory(0)(nil), tenancy.DefaultTenant))
	testutil.Equals(t, map[storage.SeriesRef][]byte{
		2: []byte("aaaaaaaaaa"),
	}, r.loadedSeries)
	testutil.Equals(t, float64(3), promtest.ToFloat64(s.seriesRefetches.WithLabelValues(tenancy.DefaultTenant)))

	buf.Reset()
	buf.PutByte(0)
	buf.PutByte(0)
	buf.PutUvarint(10)
	buf.PutString("aaaaaaa")
	testutil.Ok(t, bkt.Upload(ctx, filepath.Join(b.meta.ULID.String(), block.IndexFilename), bytes.NewReader(buf.Get())))

	// Fail, but no recursion at least.
	testutil.NotOk(t, r.loadSeries(ctx, []storage.SeriesRef{2, 13, 24}, false, 1, 15, NewBytesLimiterFactory(0)(nil), tenancy.DefaultTenant))
}

func TestBucketIndexReader_ExpandedPostings(t *testing.T) {
	t.Parallel()

	tb := testutil.NewTB(t)

	tmpDir := t.TempDir()

	bkt, err := filesystem.NewBucket(filepath.Join(tmpDir, "bkt"))
	testutil.Ok(tb, err)
	defer func() { testutil.Ok(tb, bkt.Close()) }()

	id := uploadTestBlock(tb, tmpDir, bkt, 500)

	r, err := indexheader.NewBinaryReader(context.Background(), log.NewNopLogger(), bkt, tmpDir, id, DefaultPostingOffsetInMemorySampling, indexheader.NewBinaryReaderMetrics(nil))
	testutil.Ok(tb, err)

	benchmarkExpandedPostings(tb, bkt, id, r, 500)
}

func BenchmarkBucketIndexReader_ExpandedPostings(b *testing.B) {
	tb := testutil.NewTB(b)

	tmpDir := b.TempDir()

	bkt, err := filesystem.NewBucket(filepath.Join(tmpDir, "bkt"))
	testutil.Ok(tb, err)
	defer func() { testutil.Ok(tb, bkt.Close()) }()

	id := uploadTestBlock(tb, tmpDir, bkt, 50e5)
	r, err := indexheader.NewBinaryReader(context.Background(), log.NewNopLogger(), bkt, tmpDir, id, DefaultPostingOffsetInMemorySampling, indexheader.NewBinaryReaderMetrics(nil))
	testutil.Ok(tb, err)

	benchmarkExpandedPostings(tb, bkt, id, r, 50e5)
}

func uploadTestBlock(t testing.TB, tmpDir string, bkt objstore.Bucket, series int) ulid.ULID {
	headOpts := tsdb.DefaultHeadOptions()
	headOpts.ChunkDirRoot = tmpDir
	headOpts.ChunkRange = 1000
	h, err := tsdb.NewHead(nil, nil, nil, nil, headOpts, nil)
	testutil.Ok(t, err)
	defer func() {
		testutil.Ok(t, h.Close())
	}()

	logger := log.NewNopLogger()
	ctx := context.Background()

	appendTestData(t, h.Appender(ctx), series)

	dir := filepath.Join(tmpDir, "tmp")
	testutil.Ok(t, os.MkdirAll(dir, os.ModePerm))
	id := storetestutil.CreateBlockFromHead(t, dir, h)
	bdir := filepath.Join(dir, id.String())
	meta, err := metadata.ReadFromDir(bdir)
	testutil.Ok(t, err)
	stats, err := block.GatherIndexHealthStats(ctx, logger, filepath.Join(bdir, block.IndexFilename), meta.MinTime, meta.MaxTime)
	testutil.Ok(t, err)

	_, err = metadata.InjectThanos(log.NewNopLogger(), filepath.Join(tmpDir, "tmp", id.String()), metadata.Thanos{
		Labels:     labels.FromStrings("ext1", "1").Map(),
		Downsample: metadata.ThanosDownsample{Resolution: 0},
		Source:     metadata.TestSource,
		IndexStats: metadata.IndexStats{SeriesMaxSize: stats.SeriesMaxSize, ChunkMaxSize: stats.ChunkMaxSize},
	}, nil)
	testutil.Ok(t, err)
	testutil.Ok(t, block.Upload(ctx, logger, bkt, bdir, metadata.NoneFunc))

	return id
}

func appendTestData(t testing.TB, app storage.Appender, series int) {
	addSeries := func(l labels.Labels) {
		_, err := app.Append(0, l, 0, 0)
		testutil.Ok(t, err)
	}

	series = series / 5
	uniq := 0
	for n := 0; n < 10; n++ {
		for i := 0; i < series/10; i++ {
			addSeries(labels.FromStrings("i", strconv.Itoa(i)+storetestutil.LabelLongSuffix, "n", strconv.Itoa(n)+storetestutil.LabelLongSuffix, "j", "foo", "uniq", fmt.Sprintf("%08d", uniq)))
			// Have some series that won't be matched, to properly test inverted matches.
			addSeries(labels.FromStrings("i", strconv.Itoa(i)+storetestutil.LabelLongSuffix, "n", strconv.Itoa(n)+storetestutil.LabelLongSuffix, "j", "bar", "uniq", fmt.Sprintf("%08d", uniq+1)))
			addSeries(labels.FromStrings("i", strconv.Itoa(i)+storetestutil.LabelLongSuffix, "n", "0_"+strconv.Itoa(n)+storetestutil.LabelLongSuffix, "j", "bar", "uniq", fmt.Sprintf("%08d", uniq+2)))
			addSeries(labels.FromStrings("i", strconv.Itoa(i)+storetestutil.LabelLongSuffix, "n", "1_"+strconv.Itoa(n)+storetestutil.LabelLongSuffix, "j", "bar", "uniq", fmt.Sprintf("%08d", uniq+3)))
			addSeries(labels.FromStrings("i", strconv.Itoa(i)+storetestutil.LabelLongSuffix, "n", "2_"+strconv.Itoa(n)+storetestutil.LabelLongSuffix, "j", "foo", "uniq", fmt.Sprintf("%08d", uniq+4)))
			uniq += 5
		}
	}
	testutil.Ok(t, app.Commit())
}

// Very similar benchmark to this: https://github.com/prometheus/prometheus/blob/1d1732bc25cc4b47f513cb98009a4eb91879f175/tsdb/querier_bench_test.go#L82,
// but with postings results check when run as test.
func benchmarkExpandedPostings(
	t testutil.TB,
	bkt objstore.BucketReader,
	id ulid.ULID,
	r indexheader.Reader,
	series int,
) {
	n1 := labels.MustNewMatcher(labels.MatchEqual, "n", "1"+storetestutil.LabelLongSuffix)
	jFoo := labels.MustNewMatcher(labels.MatchEqual, "j", "foo")
	jNotFoo := labels.MustNewMatcher(labels.MatchNotEqual, "j", "foo")
	iStar := labels.MustNewMatcher(labels.MatchRegexp, "i", "^.*$")
	iPlus := labels.MustNewMatcher(labels.MatchRegexp, "i", "^.+$")
	i1Plus := labels.MustNewMatcher(labels.MatchRegexp, "i", "^1.+$")
	iEmptyRe := labels.MustNewMatcher(labels.MatchRegexp, "i", "^$")
	iNotEmpty := labels.MustNewMatcher(labels.MatchNotEqual, "i", "")
	iNot2 := labels.MustNewMatcher(labels.MatchNotEqual, "i", "2"+storetestutil.LabelLongSuffix)
	iNot2Star := labels.MustNewMatcher(labels.MatchNotRegexp, "i", "^2.*$")
	iRegexSet := labels.MustNewMatcher(labels.MatchRegexp, "i", "0"+storetestutil.LabelLongSuffix+"|1"+storetestutil.LabelLongSuffix+"|2"+storetestutil.LabelLongSuffix)
	bigValueSetSize := series / 10
	if bigValueSetSize > 50000 {
		bigValueSetSize = 50000
	}
	bigValueSet := make([]string, 0, bigValueSetSize)
	for i := 0; i < series; i += series / bigValueSetSize {
		bigValueSet = append(bigValueSet, fmt.Sprintf("%08d", i))
	}
	bigValueSetSize = len(bigValueSet)
	rand.New(rand.NewSource(time.Now().UnixNano())).Shuffle(len(bigValueSet), func(i, j int) {
		bigValueSet[i], bigValueSet[j] = bigValueSet[j], bigValueSet[i]
	})
	iRegexBigValueSet := labels.MustNewMatcher(labels.MatchRegexp, "uniq", strings.Join(bigValueSet, "|"))

	logger := log.NewNopLogger()
	series = series / 5
	cases := []struct {
		name     string
		matchers []*labels.Matcher

		expectedLen int
	}{
		{`n="1"`, []*labels.Matcher{n1}, int(float64(series) * 0.2)},
		{`n="1",j="foo"`, []*labels.Matcher{n1, jFoo}, int(float64(series) * 0.1)},
		{`j="foo",n="1"`, []*labels.Matcher{jFoo, n1}, int(float64(series) * 0.1)},
		{`n="1",j!="foo"`, []*labels.Matcher{n1, jNotFoo}, int(float64(series) * 0.1)},
		{`i=~".*"`, []*labels.Matcher{iStar}, 5 * series},
		{`i=~".+"`, []*labels.Matcher{iPlus}, 5 * series},
		{`i=~""`, []*labels.Matcher{iEmptyRe}, 0},
		{`i!=""`, []*labels.Matcher{iNotEmpty}, 5 * series},
		{`n="1",i=~".*",j="foo"`, []*labels.Matcher{n1, iStar, jFoo}, int(float64(series) * 0.1)},
		{`n="1",i=~".*",i!="2",j="foo"`, []*labels.Matcher{n1, iStar, iNot2, jFoo}, int(float64(series)/10 - 1)},
		{`n="1",i!=""`, []*labels.Matcher{n1, iNotEmpty}, int(float64(series) * 0.2)},
		{`n="1",i!="",j="foo"`, []*labels.Matcher{n1, iNotEmpty, jFoo}, int(float64(series) * 0.1)},
		{`n="1",i=~".+",j="foo"`, []*labels.Matcher{n1, iPlus, jFoo}, int(float64(series) * 0.1)},
		{`n="1",i=~"1.+",j="foo"`, []*labels.Matcher{n1, i1Plus, jFoo}, int(float64(series) * 0.011111)},
		{`n="1",i=~".+",i!="2",j="foo"`, []*labels.Matcher{n1, iPlus, iNot2, jFoo}, int(float64(series)/10 - 1)},
		{`n="1",i=~".+",i!~"2.*",j="foo"`, []*labels.Matcher{n1, iPlus, iNot2Star, jFoo}, int(1 + float64(series)*0.088888)},
		{`n="1",i=~".+",i=~".+",i=~".+",i=~".+",i=~".+",j="foo"`, []*labels.Matcher{n1, iPlus, iPlus, iPlus, iPlus, iPlus, jFoo}, int(float64(series) * 0.1)},
		{`i=~"0|1|2"`, []*labels.Matcher{iRegexSet}, 150}, // 50 series for "1", 50 for "2" and 50 for "3".
		{`uniq=~"9|random-shuffled-values|1"`, []*labels.Matcher{iRegexBigValueSet}, bigValueSetSize},
	}

	dummyCounter := promauto.NewCounter(prometheus.CounterOpts{Name: "test"})
	for _, c := range cases {
		t.Run(c.name, func(t testutil.TB) {
			b := &bucketBlock{
				metrics:           newBucketStoreMetrics(nil),
				indexHeaderReader: r,
				indexCache:        noopCache{},
				bkt:               bkt,
				meta:              &metadata.Meta{BlockMeta: tsdb.BlockMeta{ULID: id}},
				partitioner:       NewGapBasedPartitioner(PartitionerMaxGapSize),
			}

			indexr := newBucketIndexReader(b, logger)

			t.ResetTimer()
			for i := 0; i < t.N(); i++ {
				p, err := indexr.ExpandedPostings(context.Background(), newSortedMatchers(c.matchers), NewBytesLimiterFactory(0)(nil), false, dummyCounter, tenancy.DefaultTenant)
				testutil.Ok(t, err)
				testutil.Equals(t, c.expectedLen, len(p.postings))
			}
		})
	}
}

func TestExpandedPostingsEmptyPostings(t *testing.T) {
	t.Parallel()

	tmpDir := t.TempDir()

	bkt, err := filesystem.NewBucket(filepath.Join(tmpDir, "bkt"))
	testutil.Ok(t, err)
	defer func() { testutil.Ok(t, bkt.Close()) }()

	id := uploadTestBlock(t, tmpDir, bkt, 100)

	r, err := indexheader.NewBinaryReader(context.Background(), log.NewNopLogger(), bkt, tmpDir, id, DefaultPostingOffsetInMemorySampling, indexheader.NewBinaryReaderMetrics(nil))
	testutil.Ok(t, err)
	b := &bucketBlock{
		metrics:           newBucketStoreMetrics(nil),
		indexHeaderReader: r,
		indexCache:        noopCache{},
		bkt:               bkt,
		meta:              &metadata.Meta{BlockMeta: tsdb.BlockMeta{ULID: id}},
		partitioner:       NewGapBasedPartitioner(PartitionerMaxGapSize),
	}

	logger := log.NewNopLogger()
	indexr := newBucketIndexReader(b, logger)
	matcher1 := labels.MustNewMatcher(labels.MatchEqual, "j", "foo")
	// Match nothing.
	matcher2 := labels.MustNewMatcher(labels.MatchRegexp, "i", "500.*")
	ctx := context.Background()
	dummyCounter := promauto.With(prometheus.NewRegistry()).NewCounter(prometheus.CounterOpts{Name: "test"})
	ps, err := indexr.ExpandedPostings(ctx, newSortedMatchers([]*labels.Matcher{matcher1, matcher2}), NewBytesLimiterFactory(0)(nil), false, dummyCounter, tenancy.DefaultTenant)
	testutil.Ok(t, err)
	testutil.Equals(t, ps, (*lazyExpandedPostings)(nil))
	// Make sure even if a matcher doesn't match any postings, we still cache empty expanded postings.
	testutil.Equals(t, 1, indexr.stats.cachedPostingsCompressions)
}

func TestLazyExpandedPostingsEmptyPostings(t *testing.T) {
<<<<<<< HEAD
=======
	t.Parallel()

>>>>>>> 62038110
	tmpDir := t.TempDir()

	bkt, err := filesystem.NewBucket(filepath.Join(tmpDir, "bkt"))
	testutil.Ok(t, err)
	defer func() { testutil.Ok(t, bkt.Close()) }()

	id := uploadTestBlock(t, tmpDir, bkt, 100)

	r, err := indexheader.NewBinaryReader(context.Background(), log.NewNopLogger(), bkt, tmpDir, id, DefaultPostingOffsetInMemorySampling, indexheader.NewBinaryReaderMetrics(nil))
	testutil.Ok(t, err)
	b := &bucketBlock{
		metrics:                newBucketStoreMetrics(nil),
		indexHeaderReader:      r,
		indexCache:             noopCache{},
		bkt:                    bkt,
		meta:                   &metadata.Meta{BlockMeta: tsdb.BlockMeta{ULID: id}},
		partitioner:            NewGapBasedPartitioner(PartitionerMaxGapSize),
		estimatedMaxSeriesSize: 20,
	}

	logger := log.NewNopLogger()
	indexr := newBucketIndexReader(b, logger)
	// matcher1 and matcher2 will match nothing after intersection.
	matcher1 := labels.MustNewMatcher(labels.MatchEqual, "j", "foo")
	matcher2 := labels.MustNewMatcher(labels.MatchRegexp, "n", "1_.*")
	matcher3 := labels.MustNewMatcher(labels.MatchRegexp, "i", ".+")
	ctx := context.Background()
	dummyCounter := promauto.With(prometheus.NewRegistry()).NewCounter(prometheus.CounterOpts{Name: "test"})
	ps, err := indexr.ExpandedPostings(ctx, newSortedMatchers([]*labels.Matcher{matcher1, matcher2, matcher3}), NewBytesLimiterFactory(0)(nil), true, dummyCounter, tenancy.DefaultTenant)
	testutil.Ok(t, err)
	// We expect emptyLazyPostings rather than lazy postings with 0 length but with matchers.
	testutil.Equals(t, ps, emptyLazyPostings)
}

func TestBucketSeries(t *testing.T) {
	t.Parallel()

	tb := testutil.NewTB(t)
	storetestutil.RunSeriesInterestingCases(tb, 200e3, 200e3, func(t testutil.TB, samplesPerSeries, series int) {
		benchBucketSeries(t, chunkenc.ValFloat, false, false, samplesPerSeries, series, 1)
	})
}

func TestBucketSeriesLazyExpandedPostings(t *testing.T) {
	t.Parallel()

	tb := testutil.NewTB(t)
	storetestutil.RunSeriesInterestingCases(tb, 200e3, 200e3, func(t testutil.TB, samplesPerSeries, series int) {
		benchBucketSeries(t, chunkenc.ValFloat, false, true, samplesPerSeries, series, 1)
	})
}

func TestBucketHistogramSeries(t *testing.T) {
	t.Parallel()

	tb := testutil.NewTB(t)
	storetestutil.RunSeriesInterestingCases(tb, 200e3, 200e3, func(t testutil.TB, samplesPerSeries, series int) {
		benchBucketSeries(t, chunkenc.ValHistogram, false, false, samplesPerSeries, series, 1)
	})
}

func TestBucketFloatHistogramSeries(t *testing.T) {
	t.Parallel()

	tb := testutil.NewTB(t)
	storetestutil.RunSeriesInterestingCases(tb, 200e3, 200e3, func(t testutil.TB, samplesPerSeries, series int) {
		benchBucketSeries(t, chunkenc.ValFloatHistogram, false, false, samplesPerSeries, series, 1)
	})
}

func TestBucketSkipChunksSeries(t *testing.T) {
	t.Parallel()

	tb := testutil.NewTB(t)
	storetestutil.RunSeriesInterestingCases(tb, 200e3, 200e3, func(t testutil.TB, samplesPerSeries, series int) {
		benchBucketSeries(t, chunkenc.ValFloat, true, false, samplesPerSeries, series, 1)
	})
}

func BenchmarkBucketSeries(b *testing.B) {
	tb := testutil.NewTB(b)
	// 10e6 samples = ~1736 days with 15s scrape
	storetestutil.RunSeriesInterestingCases(tb, 10e6, 10e5, func(t testutil.TB, samplesPerSeries, series int) {
		benchBucketSeries(t, chunkenc.ValFloat, false, false, samplesPerSeries, series, 1/100e6, 1/10e4, 1)
	})
}

func BenchmarkBucketSkipChunksSeries(b *testing.B) {
	tb := testutil.NewTB(b)
	// 10e6 samples = ~1736 days with 15s scrape
	storetestutil.RunSeriesInterestingCases(tb, 10e6, 10e5, func(t testutil.TB, samplesPerSeries, series int) {
		benchBucketSeries(t, chunkenc.ValFloat, true, false, samplesPerSeries, series, 1/100e6, 1/10e4, 1)
	})
}

func benchBucketSeries(t testutil.TB, sampleType chunkenc.ValueType, skipChunk, lazyExpandedPostings bool, samplesPerSeries, totalSeries int, requestedRatios ...float64) {
	const numOfBlocks = 4

	tmpDir := t.TempDir()

	bkt, err := filesystem.NewBucket(filepath.Join(tmpDir, "bkt"))
	testutil.Ok(t, err)
	defer func() { testutil.Ok(t, bkt.Close()) }()

	var (
		logger = log.NewNopLogger()
		series []*storepb.Series
		random = rand.New(rand.NewSource(120))
	)

	extLset := labels.FromStrings("ext1", "1")
	blockDir := filepath.Join(tmpDir, "tmp")

	samplesPerSeriesPerBlock := samplesPerSeries / numOfBlocks
	if samplesPerSeriesPerBlock == 0 {
		samplesPerSeriesPerBlock = 1
	}

	seriesPerBlock := totalSeries / numOfBlocks
	if seriesPerBlock == 0 {
		seriesPerBlock = 1
	}

	// Create 4 blocks. Each will have seriesPerBlock number of series that have samplesPerSeriesPerBlock samples.
	// Timestamp will be counted for each new series and new sample, so each each series will have unique timestamp.
	// This allows to pick time range that will correspond to number of series picked 1:1.
	for bi := 0; bi < numOfBlocks; bi++ {
		head, _ := storetestutil.CreateHeadWithSeries(t, bi, storetestutil.HeadGenOptions{
			TSDBDir:          filepath.Join(tmpDir, fmt.Sprintf("%d", bi)),
			SamplesPerSeries: samplesPerSeriesPerBlock,
			Series:           seriesPerBlock,
			PrependLabels:    extLset,
			Random:           random,
			SkipChunks:       t.IsBenchmark() || skipChunk,
			SampleType:       sampleType,
		})
		id := storetestutil.CreateBlockFromHead(t, blockDir, head)
		testutil.Ok(t, head.Close())
		blockIDDir := filepath.Join(blockDir, id.String())
		meta, err := metadata.ReadFromDir(blockIDDir)
		testutil.Ok(t, err)
		stats, err := block.GatherIndexHealthStats(context.TODO(), logger, filepath.Join(blockIDDir, block.IndexFilename), meta.MinTime, meta.MaxTime)
		testutil.Ok(t, err)
		thanosMeta := metadata.Thanos{
			Labels:     extLset.Map(),
			Downsample: metadata.ThanosDownsample{Resolution: 0},
			Source:     metadata.TestSource,
			IndexStats: metadata.IndexStats{
				SeriesMaxSize: stats.SeriesMaxSize,
				ChunkMaxSize:  stats.ChunkMaxSize,
			},
		}

		// Histogram chunks are represented differently in memory and on disk. In order to
		// have a precise comparison, we need to use the on-disk representation as the expected value
		// instead of the in-memory one.
		diskBlock, err := tsdb.OpenBlock(logger, blockIDDir, nil)
		testutil.Ok(t, err)
		series = append(series, storetestutil.ReadSeriesFromBlock(t, diskBlock, extLset, skipChunk)...)

		meta, err = metadata.InjectThanos(logger, blockIDDir, thanosMeta, nil)
		testutil.Ok(t, err)

		testutil.Ok(t, meta.WriteToDir(logger, blockIDDir))
		testutil.Ok(t, block.Upload(context.Background(), logger, bkt, blockIDDir, metadata.NoneFunc))
	}

	ibkt := objstore.WithNoopInstr(bkt)
	baseBlockIDsFetcher := block.NewConcurrentLister(logger, ibkt)
	f, err := block.NewRawMetaFetcher(logger, ibkt, baseBlockIDsFetcher)
	testutil.Ok(t, err)

	chunkPool, err := pool.NewBucketedPool[byte](chunkBytesPoolMinSize, chunkBytesPoolMaxSize, 2, 1e9) // 1GB.
	testutil.Ok(t, err)

	st, err := NewBucketStore(
		ibkt,
		f,
		tmpDir,
		NewChunksLimiterFactory(0),
		NewSeriesLimiterFactory(0),
		NewBytesLimiterFactory(0),
		NewGapBasedPartitioner(PartitionerMaxGapSize),
		1,
		false,
		DefaultPostingOffsetInMemorySampling,
		false,
		false,
		0,
		WithLogger(logger),
		WithChunkPool(chunkPool),
		WithLazyExpandedPostings(lazyExpandedPostings),
	)
	testutil.Ok(t, err)

	if !t.IsBenchmark() {
		st.chunkPool = &mockedPool{parent: st.chunkPool}
	}

	testutil.Ok(t, st.SyncBlocks(context.Background()))

	var bCases []*storetestutil.SeriesCase
	for _, p := range requestedRatios {
		expectedSamples := int(p * float64(totalSeries*samplesPerSeries))
		if expectedSamples == 0 {
			expectedSamples = 1
		}
		seriesCut := int(p * float64(numOfBlocks*seriesPerBlock))
		if seriesCut == 0 {
			seriesCut = 1
		} else if seriesCut == 1 {
			seriesCut = expectedSamples / samplesPerSeriesPerBlock
		}

		matchersCase := []*labels.Matcher{
			labels.MustNewMatcher(labels.MatchEqual, "foo", "bar"),
			labels.MustNewMatcher(labels.MatchNotEqual, "foo", "bar"),
			labels.MustNewMatcher(labels.MatchEqual, "j", "0"),
			labels.MustNewMatcher(labels.MatchNotEqual, "j", "0"),
			labels.MustNewMatcher(labels.MatchRegexp, "j", "(0|1)"),
			labels.MustNewMatcher(labels.MatchRegexp, "j", "0|1"),
			labels.MustNewMatcher(labels.MatchNotRegexp, "j", "(0|1)"),
			labels.MustNewMatcher(labels.MatchNotRegexp, "j", "0|1"),
		}

		for _, lm := range matchersCase {
			var expectedSeries []*storepb.Series
			m, err := storepb.PromMatchersToMatchers(lm)
			testutil.Ok(t, err)

			// seriesCut does not cut chunks properly, but those are assured against for non benchmarks only, where we use 100% case only.
			for _, s := range series[:seriesCut] {
				for _, label := range s.Labels {
					if label.Name == lm.Name && lm.Matches(label.Value) {
						expectedSeries = append(expectedSeries, s)
						break
					}
				}
			}
			bCases = append(bCases, &storetestutil.SeriesCase{
				Name: fmt.Sprintf("%dof%d[%s]", expectedSamples, totalSeries*samplesPerSeries, lm.String()),
				Req: &storepb.SeriesRequest{
					MinTime:    0,
					MaxTime:    int64(expectedSamples) - 1,
					Matchers:   m,
					SkipChunks: skipChunk,
				},
				ExpectedSeries: expectedSeries,
			})
		}
	}
	storetestutil.TestServerSeries(t, st, bCases...)

	if !t.IsBenchmark() {
		if !skipChunk {
			// TODO(bwplotka): This is wrong negative for large number of samples (1mln). Investigate.
			testutil.Equals(t, 0, int(st.chunkPool.(*mockedPool).balance.Load()))
			st.chunkPool.(*mockedPool).gets.Store(0)
		}

		for _, b := range st.blocks {
			// NOTE(bwplotka): It is 4 x 1.0 for 100mln samples. Kind of make sense: long series.
			testutil.Equals(t, 0.0, promtest.ToFloat64(b.metrics.seriesRefetches.WithLabelValues(tenancy.DefaultTenant)))
		}
	}
}

var _ = fakePool{}

type fakePool struct{}

func (m fakePool) Get(sz int) (*[]byte, error) {
	b := make([]byte, 0, sz)
	return &b, nil
}

func (m fakePool) Put(_ *[]byte) {}

type mockedPool struct {
	parent  pool.Pool[byte]
	balance atomic.Uint64
	gets    atomic.Uint64
}

func (m *mockedPool) Get(sz int) (*[]byte, error) {
	b, err := m.parent.Get(sz)
	if err != nil {
		return nil, err
	}
	m.balance.Add(uint64(cap(*b)))
	m.gets.Add(uint64(1))
	return b, nil
}

func (m *mockedPool) Put(b *[]byte) {
	m.balance.Sub(uint64(cap(*b)))
	m.parent.Put(b)
}

// Regression test against: https://github.com/thanos-io/thanos/issues/2147.
func TestBucketSeries_OneBlock_InMemIndexCacheSegfault(t *testing.T) {
	t.Parallel()

	tmpDir := t.TempDir()

	bkt, err := filesystem.NewBucket(filepath.Join(tmpDir, "bkt"))
	testutil.Ok(t, err)
	defer func() { testutil.Ok(t, bkt.Close()) }()

	logger := log.NewLogfmtLogger(os.Stderr)
	thanosMeta := metadata.Thanos{
		Labels:     labels.FromStrings("ext1", "1").Map(),
		Downsample: metadata.ThanosDownsample{Resolution: 0},
		Source:     metadata.TestSource,
	}

	chunkPool, err := pool.NewBucketedPool[byte](chunkBytesPoolMinSize, chunkBytesPoolMaxSize, 2, 100e7)
	testutil.Ok(t, err)

	indexCache, err := storecache.NewInMemoryIndexCacheWithConfig(logger, nil, nil, storecache.InMemoryIndexCacheConfig{
		MaxItemSize: 3000,
		// This is the exact size of cache needed for our *single request*.
		// This is limited in order to make sure we test evictions.
		MaxSize: 8889,
	})
	testutil.Ok(t, err)

	var b1 *bucketBlock

	const numSeries = 100
	headOpts := tsdb.DefaultHeadOptions()
	headOpts.ChunkDirRoot = tmpDir
	headOpts.ChunkRange = 1

	// Create 4 blocks. Each will have numSeriesPerBlock number of series that have 1 sample only.
	// Timestamp will be counted for each new series, so each series will have unique timestamp.
	// This allows to pick time range that will correspond to number of series picked 1:1.
	{
		// Block 1.
		h, err := tsdb.NewHead(nil, nil, nil, nil, headOpts, nil)
		testutil.Ok(t, err)
		defer func() { testutil.Ok(t, h.Close()) }()

		app := h.Appender(context.Background())

		for i := 0; i < numSeries; i++ {
			ts := int64(i)
			lbls := labels.FromStrings("foo", "bar", "b", "1", "i", fmt.Sprintf("%07d%s", ts, storetestutil.LabelLongSuffix))

			_, err := app.Append(0, lbls, ts, 0)
			testutil.Ok(t, err)
		}
		testutil.Ok(t, app.Commit())

		blockDir := filepath.Join(tmpDir, "tmp")
		id := storetestutil.CreateBlockFromHead(t, blockDir, h)

		meta, err := metadata.InjectThanos(log.NewNopLogger(), filepath.Join(blockDir, id.String()), thanosMeta, nil)
		testutil.Ok(t, err)
		testutil.Ok(t, block.Upload(context.Background(), logger, bkt, filepath.Join(blockDir, id.String()), metadata.NoneFunc))

		b1 = &bucketBlock{
			indexCache:             indexCache,
			metrics:                newBucketStoreMetrics(nil),
			bkt:                    bkt,
			meta:                   meta,
			partitioner:            NewGapBasedPartitioner(PartitionerMaxGapSize),
			chunkObjs:              []string{filepath.Join(id.String(), "chunks", "000001")},
			chunkPool:              chunkPool,
			estimatedMaxSeriesSize: EstimatedMaxSeriesSize,
			estimatedMaxChunkSize:  EstimatedMaxChunkSize,
		}
		b1.indexHeaderReader, err = indexheader.NewBinaryReader(context.Background(), log.NewNopLogger(), bkt, tmpDir, b1.meta.ULID, DefaultPostingOffsetInMemorySampling, indexheader.NewBinaryReaderMetrics(nil))
		testutil.Ok(t, err)
	}

	var b2 *bucketBlock
	{
		// Block 2, do not load this block yet.
		h, err := tsdb.NewHead(nil, nil, nil, nil, headOpts, nil)
		testutil.Ok(t, err)
		defer func() { testutil.Ok(t, h.Close()) }()

		app := h.Appender(context.Background())

		for i := 0; i < numSeries; i++ {
			ts := int64(i)
			lbls := labels.FromStrings("foo", "bar", "b", "2", "i", fmt.Sprintf("%07d%s", ts, storetestutil.LabelLongSuffix))

			_, err := app.Append(0, lbls, ts, 0)
			testutil.Ok(t, err)
		}
		testutil.Ok(t, app.Commit())

		blockDir := filepath.Join(tmpDir, "tmp2")
		id := storetestutil.CreateBlockFromHead(t, blockDir, h)

		meta, err := metadata.InjectThanos(log.NewNopLogger(), filepath.Join(blockDir, id.String()), thanosMeta, nil)
		testutil.Ok(t, err)
		testutil.Ok(t, block.Upload(context.Background(), logger, bkt, filepath.Join(blockDir, id.String()), metadata.NoneFunc))

		b2 = &bucketBlock{
			indexCache:             indexCache,
			metrics:                newBucketStoreMetrics(nil),
			bkt:                    bkt,
			meta:                   meta,
			partitioner:            NewGapBasedPartitioner(PartitionerMaxGapSize),
			chunkObjs:              []string{filepath.Join(id.String(), "chunks", "000001")},
			chunkPool:              chunkPool,
			estimatedMaxSeriesSize: EstimatedMaxSeriesSize,
			estimatedMaxChunkSize:  EstimatedMaxChunkSize,
		}
		b2.indexHeaderReader, err = indexheader.NewBinaryReader(context.Background(), log.NewNopLogger(), bkt, tmpDir, b2.meta.ULID, DefaultPostingOffsetInMemorySampling, indexheader.NewBinaryReaderMetrics(nil))
		testutil.Ok(t, err)
	}

	store := &BucketStore{
		bkt:             objstore.WithNoopInstr(bkt),
		logger:          logger,
		indexCache:      indexCache,
		indexReaderPool: indexheader.NewReaderPool(log.NewNopLogger(), false, 0, indexheader.NewReaderPoolMetrics(nil), indexheader.AlwaysEagerDownloadIndexHeader),
		metrics:         newBucketStoreMetrics(nil),
		blockSets: map[uint64]*bucketBlockSet{
			labels.FromStrings("ext1", "1").Hash(): {blocks: [][]*bucketBlock{{b1, b2}}},
		},
		blocks: map[ulid.ULID]*bucketBlock{
			b1.meta.ULID: b1,
			b2.meta.ULID: b2,
		},
		queryGate:            gate.NewNoop(),
		chunksLimiterFactory: NewChunksLimiterFactory(0),
		seriesLimiterFactory: NewSeriesLimiterFactory(0),
		bytesLimiterFactory:  NewBytesLimiterFactory(0),
		seriesBatchSize:      SeriesBatchSize,
		requestLoggerFunc:    NoopRequestLoggerFunc,
	}

	t.Run("invoke series for one block. Fill the cache on the way.", func(t *testing.T) {
		srv := newStoreSeriesServer(context.Background())
		testutil.Ok(t, store.Series(&storepb.SeriesRequest{
			MinTime: 0,
			MaxTime: int64(numSeries) - 1,
			Matchers: []storepb.LabelMatcher{
				{Type: storepb.LabelMatcher_EQ, Name: "foo", Value: "bar"},
				{Type: storepb.LabelMatcher_EQ, Name: "b", Value: "1"},
				// This bug shows only when we use lot's of symbols for matching.
				{Type: storepb.LabelMatcher_NEQ, Name: "i", Value: ""},
			},
		}, srv))
		testutil.Equals(t, 0, len(srv.Warnings))
		testutil.Equals(t, numSeries, len(srv.SeriesSet))
	})
	t.Run("invoke series for second block. This should revoke previous cache.", func(t *testing.T) {
		srv := newStoreSeriesServer(context.Background())
		testutil.Ok(t, store.Series(&storepb.SeriesRequest{
			MinTime: 0,
			MaxTime: int64(numSeries) - 1,
			Matchers: []storepb.LabelMatcher{
				{Type: storepb.LabelMatcher_EQ, Name: "foo", Value: "bar"},
				{Type: storepb.LabelMatcher_EQ, Name: "b", Value: "2"},
				// This bug shows only when we use lot's of symbols for matching.
				{Type: storepb.LabelMatcher_NEQ, Name: "i", Value: ""},
			},
		}, srv))
		testutil.Equals(t, 0, len(srv.Warnings))
		testutil.Equals(t, numSeries, len(srv.SeriesSet))
	})
	t.Run("remove second block. Cache stays. Ask for first again.", func(t *testing.T) {
		testutil.Ok(t, store.removeBlock(b2.meta.ULID))

		srv := newStoreSeriesServer(context.Background())
		testutil.Ok(t, store.Series(&storepb.SeriesRequest{
			MinTime: 0,
			MaxTime: int64(numSeries) - 1,
			Matchers: []storepb.LabelMatcher{
				{Type: storepb.LabelMatcher_EQ, Name: "foo", Value: "bar"},
				{Type: storepb.LabelMatcher_EQ, Name: "b", Value: "1"},
				// This bug shows only when we use lot's of symbols for matching.
				{Type: storepb.LabelMatcher_NEQ, Name: "i", Value: ""},
			},
		}, srv))
		testutil.Equals(t, 0, len(srv.Warnings))
		testutil.Equals(t, numSeries, len(srv.SeriesSet))
	})
}

func TestSeries_RequestAndResponseHints(t *testing.T) {
	t.Parallel()

	tb, store, seriesSet1, seriesSet2, block1, block2, close := setupStoreForHintsTest(t)
	defer close()

	testCases := []*storetestutil.SeriesCase{
		{
			Name: "querying a range containing 1 block should return 1 block in the response hints",
			Req: &storepb.SeriesRequest{
				MinTime: 0,
				MaxTime: 1,
				Matchers: []storepb.LabelMatcher{
					{Type: storepb.LabelMatcher_EQ, Name: "foo", Value: "bar"},
				},
			},
			ExpectedSeries: seriesSet1,
			ExpectedHints: []hintspb.SeriesResponseHints{
				{
					QueriedBlocks: []hintspb.Block{
						{Id: block1.String()},
					},
				},
			},
		},
		{
			Name: "querying a range containing multiple blocks should return multiple blocks in the response hints",
			Req: &storepb.SeriesRequest{
				MinTime: 0,
				MaxTime: 3,
				Matchers: []storepb.LabelMatcher{
					{Type: storepb.LabelMatcher_EQ, Name: "foo", Value: "bar"},
				},
			},
			ExpectedSeries: append(append([]*storepb.Series{}, seriesSet1...), seriesSet2...),
			ExpectedHints: []hintspb.SeriesResponseHints{
				{
					QueriedBlocks: []hintspb.Block{
						{Id: block1.String()},
						{Id: block2.String()},
					},
				},
			},
		},
		{
			Name: "querying a range containing multiple blocks but filtering a specific block should query only the requested block",
			Req: &storepb.SeriesRequest{
				MinTime: 0,
				MaxTime: 3,
				Matchers: []storepb.LabelMatcher{
					{Type: storepb.LabelMatcher_EQ, Name: "foo", Value: "bar"},
				},
				Hints: mustMarshalAny(&hintspb.SeriesRequestHints{
					BlockMatchers: []storepb.LabelMatcher{
						{Type: storepb.LabelMatcher_EQ, Name: block.BlockIDLabel, Value: block1.String()},
					},
				}),
			},
			ExpectedSeries: seriesSet1,
			ExpectedHints: []hintspb.SeriesResponseHints{
				{
					QueriedBlocks: []hintspb.Block{
						{Id: block1.String()},
					},
				},
			},
		},
		{
			Name: "Query Stats Enabled",
			Req: &storepb.SeriesRequest{
				MinTime: 0,
				MaxTime: 3,
				Matchers: []storepb.LabelMatcher{
					{Type: storepb.LabelMatcher_EQ, Name: "foo", Value: "bar"},
				},
				Hints: mustMarshalAny(&hintspb.SeriesRequestHints{
					BlockMatchers: []storepb.LabelMatcher{
						{Type: storepb.LabelMatcher_EQ, Name: block.BlockIDLabel, Value: block1.String()},
					},
					EnableQueryStats: true,
				}),
			},
			ExpectedSeries: seriesSet1,
			ExpectedHints: []hintspb.SeriesResponseHints{
				{
					QueriedBlocks: []hintspb.Block{
						{Id: block1.String()},
					},
					QueryStats: &hintspb.QueryStats{
						BlocksQueried:     1,
						PostingsTouched:   1,
						PostingsFetched:   1,
						SeriesTouched:     2,
						SeriesFetched:     2,
						ChunksTouched:     2,
						ChunksFetched:     2,
						MergedSeriesCount: 2,
						MergedChunksCount: 2,
					},
				},
			},
			HintsCompareFunc: func(t testutil.TB, expected, actual hintspb.SeriesResponseHints) {
				testutil.Equals(t, expected.QueriedBlocks, actual.QueriedBlocks)
				testutil.Equals(t, expected.QueryStats.BlocksQueried, actual.QueryStats.BlocksQueried)
				testutil.Equals(t, expected.QueryStats.PostingsTouched, actual.QueryStats.PostingsTouched)
				testutil.Equals(t, expected.QueryStats.PostingsFetched, actual.QueryStats.PostingsFetched)
				testutil.Equals(t, expected.QueryStats.SeriesTouched, actual.QueryStats.SeriesTouched)
				testutil.Equals(t, expected.QueryStats.SeriesFetched, actual.QueryStats.SeriesFetched)
				testutil.Equals(t, expected.QueryStats.ChunksTouched, actual.QueryStats.ChunksTouched)
				testutil.Equals(t, expected.QueryStats.ChunksFetched, actual.QueryStats.ChunksFetched)
				testutil.Equals(t, expected.QueryStats.MergedSeriesCount, actual.QueryStats.MergedSeriesCount)
				testutil.Equals(t, expected.QueryStats.MergedChunksCount, actual.QueryStats.MergedChunksCount)
			},
		},
	}

	storetestutil.TestServerSeries(tb, store, testCases...)
}

func TestSeries_ErrorUnmarshallingRequestHints(t *testing.T) {
	t.Parallel()

	tb := testutil.NewTB(t)

	tmpDir := t.TempDir()

	bktDir := filepath.Join(tmpDir, "bkt")
	bkt, err := filesystem.NewBucket(bktDir)
	testutil.Ok(t, err)
	defer func() { testutil.Ok(t, bkt.Close()) }()

	var (
		logger   = log.NewNopLogger()
		instrBkt = objstore.WithNoopInstr(bkt)
	)

	// Instance a real bucket store we'll use to query the series.
	baseBlockIDsFetcher := block.NewConcurrentLister(logger, instrBkt)
	fetcher, err := block.NewMetaFetcher(logger, 10, instrBkt, baseBlockIDsFetcher, tmpDir, nil, nil)
	testutil.Ok(tb, err)

	indexCache, err := storecache.NewInMemoryIndexCacheWithConfig(logger, nil, nil, storecache.InMemoryIndexCacheConfig{})
	testutil.Ok(tb, err)

	store, err := NewBucketStore(
		instrBkt,
		fetcher,
		tmpDir,
		NewChunksLimiterFactory(10000/MaxSamplesPerChunk),
		NewSeriesLimiterFactory(0),
		NewBytesLimiterFactory(0),
		NewGapBasedPartitioner(PartitionerMaxGapSize),
		10,
		false,
		DefaultPostingOffsetInMemorySampling,
		true,
		false,
		0,
		WithLogger(logger),
		WithIndexCache(indexCache),
	)
	testutil.Ok(tb, err)
	defer func() { testutil.Ok(t, store.Close()) }()

	testutil.Ok(tb, store.SyncBlocks(context.Background()))

	// Create a request with invalid hints (uses response hints instead of request hints).
	req := &storepb.SeriesRequest{
		MinTime: 0,
		MaxTime: 3,
		Matchers: []storepb.LabelMatcher{
			{Type: storepb.LabelMatcher_EQ, Name: "foo", Value: "bar"},
		},
		Hints: mustMarshalAny(&hintspb.SeriesResponseHints{}),
	}

	srv := newStoreSeriesServer(context.Background())
	err = store.Series(req, srv)
	testutil.NotOk(t, err)
	testutil.Equals(t, true, regexp.MustCompile(".*unmarshal series request hints.*").MatchString(err.Error()))
}

func TestSeries_BlockWithMultipleChunks(t *testing.T) {
	t.Parallel()

	tb := testutil.NewTB(t)

	tmpDir := t.TempDir()

	// Create a block with 1 series but an high number of samples,
	// so that they will span across multiple chunks.
	headOpts := tsdb.DefaultHeadOptions()
	headOpts.ChunkDirRoot = filepath.Join(tmpDir, "block")
	headOpts.ChunkRange = 10000000000

	h, err := tsdb.NewHead(nil, nil, nil, nil, headOpts, nil)
	testutil.Ok(t, err)
	defer func() { testutil.Ok(t, h.Close()) }()

	series := labels.FromStrings("__name__", "test")
	for ts := int64(0); ts < 10000; ts++ {
		// Appending a single sample is very unoptimised, but guarantees each chunk is always MaxSamplesPerChunk
		// (except the last one, which could be smaller).
		app := h.Appender(context.Background())
		_, err := app.Append(0, series, ts, float64(ts))
		testutil.Ok(t, err)
		testutil.Ok(t, app.Commit())
	}

	blk := storetestutil.CreateBlockFromHead(t, headOpts.ChunkDirRoot, h)

	thanosMeta := metadata.Thanos{
		Labels:     labels.FromStrings("ext1", "1").Map(),
		Downsample: metadata.ThanosDownsample{Resolution: 0},
		Source:     metadata.TestSource,
	}

	_, err = metadata.InjectThanos(log.NewNopLogger(), filepath.Join(headOpts.ChunkDirRoot, blk.String()), thanosMeta, nil)
	testutil.Ok(t, err)

	// Create a bucket and upload the block there.
	bktDir := filepath.Join(tmpDir, "bucket")
	bkt, err := filesystem.NewBucket(bktDir)
	testutil.Ok(t, err)
	defer func() { testutil.Ok(t, bkt.Close()) }()

	instrBkt := objstore.WithNoopInstr(bkt)
	logger := log.NewNopLogger()
	testutil.Ok(t, block.Upload(context.Background(), logger, bkt, filepath.Join(headOpts.ChunkDirRoot, blk.String()), metadata.NoneFunc))

	// Instance a real bucket store we'll use to query the series.
	baseBlockIDsFetcher := block.NewConcurrentLister(logger, instrBkt)
	fetcher, err := block.NewMetaFetcher(logger, 10, instrBkt, baseBlockIDsFetcher, tmpDir, nil, nil)
	testutil.Ok(tb, err)

	indexCache, err := storecache.NewInMemoryIndexCacheWithConfig(logger, nil, nil, storecache.InMemoryIndexCacheConfig{})
	testutil.Ok(tb, err)

	store, err := NewBucketStore(
		instrBkt,
		fetcher,
		tmpDir,
		NewChunksLimiterFactory(100000/MaxSamplesPerChunk),
		NewSeriesLimiterFactory(0),
		NewBytesLimiterFactory(0),
		NewGapBasedPartitioner(PartitionerMaxGapSize),
		10,
		false,
		DefaultPostingOffsetInMemorySampling,
		true,
		false,
		0,
		WithLogger(logger),
		WithIndexCache(indexCache),
	)
	testutil.Ok(tb, err)
	testutil.Ok(tb, store.SyncBlocks(context.Background()))

	tests := map[string]struct {
		reqMinTime      int64
		reqMaxTime      int64
		expectedSamples int
	}{
		"query the entire block": {
			reqMinTime:      math.MinInt64,
			reqMaxTime:      math.MaxInt64,
			expectedSamples: 10000,
		},
		"query the beginning of the block": {
			reqMinTime:      0,
			reqMaxTime:      100,
			expectedSamples: MaxSamplesPerChunk,
		},
		"query the middle of the block": {
			reqMinTime:      4000,
			reqMaxTime:      4050,
			expectedSamples: MaxSamplesPerChunk,
		},
		"query the end of the block": {
			reqMinTime:      9800,
			reqMaxTime:      10000,
			expectedSamples: (MaxSamplesPerChunk * 2) + (10000 % MaxSamplesPerChunk),
		},
	}

	for testName, testData := range tests {
		t.Run(testName, func(t *testing.T) {
			req := &storepb.SeriesRequest{
				MinTime: testData.reqMinTime,
				MaxTime: testData.reqMaxTime,
				Matchers: []storepb.LabelMatcher{
					{Type: storepb.LabelMatcher_EQ, Name: "__name__", Value: "test"},
				},
			}

			srv := newStoreSeriesServer(context.Background())
			err = store.Series(req, srv)
			testutil.Ok(t, err)
			testutil.Assert(t, len(srv.SeriesSet) == 1)

			// Count the number of samples in the returned chunks.
			numSamples := 0
			for _, rawChunk := range srv.SeriesSet[0].Chunks {
				decodedChunk, err := chunkenc.FromData(chunkenc.EncXOR, rawChunk.Raw.Data)
				testutil.Ok(t, err)

				numSamples += decodedChunk.NumSamples()
			}

			testutil.Assert(t, testData.expectedSamples == numSamples, "expected: %d, actual: %d", testData.expectedSamples, numSamples)
		})
	}
}

func TestSeries_SeriesSortedWithoutReplicaLabels(t *testing.T) {
	t.Parallel()

	tests := map[string]struct {
		series         [][]labels.Labels
		replicaLabels  []string
		expectedSeries []labels.Labels
	}{
		"use TSDB label as replica label": {
			series: [][]labels.Labels{
				{
					labels.FromStrings("a", "1", "replica", "1", "z", "1"),
					labels.FromStrings("a", "1", "replica", "1", "z", "2"),
					labels.FromStrings("a", "1", "replica", "2", "z", "1"),
					labels.FromStrings("a", "1", "replica", "2", "z", "2"),
					labels.FromStrings("a", "2", "replica", "1", "z", "1"),
					labels.FromStrings("a", "2", "replica", "2", "z", "1"),
				},
				{
					labels.FromStrings("a", "1", "replica", "3", "z", "1"),
					labels.FromStrings("a", "1", "replica", "3", "z", "2"),
					labels.FromStrings("a", "2", "replica", "3", "z", "1"),
				},
			},
			replicaLabels: []string{"replica"},
			expectedSeries: []labels.Labels{
				labels.FromStrings("a", "1", "ext1", "0", "z", "1"),
				labels.FromStrings("a", "1", "ext1", "0", "z", "2"),
				labels.FromStrings("a", "1", "ext1", "1", "z", "1"),
				labels.FromStrings("a", "1", "ext1", "1", "z", "2"),
				labels.FromStrings("a", "2", "ext1", "0", "z", "1"),
				labels.FromStrings("a", "2", "ext1", "1", "z", "1"),
			},
		},
		"use external label as replica label": {
			series: [][]labels.Labels{
				{
					labels.FromStrings("a", "1", "replica", "1", "z", "1"),
					labels.FromStrings("a", "1", "replica", "1", "z", "2"),
					labels.FromStrings("a", "1", "replica", "2", "z", "1"),
					labels.FromStrings("a", "1", "replica", "2", "z", "2"),
				},
				{
					labels.FromStrings("a", "1", "replica", "1", "z", "1"),
					labels.FromStrings("a", "1", "replica", "1", "z", "2"),
				},
			},
			replicaLabels: []string{"ext1"},
			expectedSeries: []labels.Labels{
				labels.FromStrings("a", "1", "replica", "1", "z", "1"),
				labels.FromStrings("a", "1", "replica", "1", "z", "2"),
				labels.FromStrings("a", "1", "replica", "2", "z", "1"),
				labels.FromStrings("a", "1", "replica", "2", "z", "2"),
			},
		},
	}

	for testName, testData := range tests {
		t.Run(testName, func(t *testing.T) {
			tb := testutil.NewTB(t)

			tmpDir := t.TempDir()

			bktDir := filepath.Join(tmpDir, "bucket")
			bkt, err := filesystem.NewBucket(bktDir)
			testutil.Ok(t, err)
			defer testutil.Ok(t, bkt.Close())

			instrBkt := objstore.WithNoopInstr(bkt)
			logger := log.NewNopLogger()

			for i, series := range testData.series {
				replicaVal := strconv.Itoa(i)
				head := uploadSeriesToBucket(t, bkt, replicaVal, filepath.Join(tmpDir, replicaVal), series)
				defer testutil.Ok(t, head.Close())
			}

			// Instance a real bucket store we'll use to query the series.
			baseBlockIDsFetcher := block.NewConcurrentLister(logger, instrBkt)
			fetcher, err := block.NewMetaFetcher(logger, 10, instrBkt, baseBlockIDsFetcher, tmpDir, nil, nil)
			testutil.Ok(tb, err)

			indexCache, err := storecache.NewInMemoryIndexCacheWithConfig(logger, nil, nil, storecache.InMemoryIndexCacheConfig{})
			testutil.Ok(tb, err)

			store, err := NewBucketStore(
				instrBkt,
				fetcher,
				tmpDir,
				NewChunksLimiterFactory(100000/MaxSamplesPerChunk),
				NewSeriesLimiterFactory(0),
				NewBytesLimiterFactory(0),
				NewGapBasedPartitioner(PartitionerMaxGapSize),
				10,
				false,
				DefaultPostingOffsetInMemorySampling,
				true,
				false,
				0,
				WithLogger(logger),
				WithIndexCache(indexCache),
			)
			testutil.Ok(tb, err)
			testutil.Ok(tb, store.SyncBlocks(context.Background()))

			req := &storepb.SeriesRequest{
				MinTime: math.MinInt,
				MaxTime: math.MaxInt64,
				Matchers: []storepb.LabelMatcher{
					{Type: storepb.LabelMatcher_RE, Name: "a", Value: ".+"},
				},
				WithoutReplicaLabels: testData.replicaLabels,
			}

			srv := newStoreSeriesServer(context.Background())
			err = store.Series(req, srv)
			testutil.Ok(t, err)
			testutil.Assert(t, len(srv.SeriesSet) == len(testData.expectedSeries))

			var response []labels.Labels
			for _, respSeries := range srv.SeriesSet {
				promLabels := labelpb.ZLabelsToPromLabels(respSeries.Labels)
				response = append(response, promLabels)
			}

			testutil.Equals(t, testData.expectedSeries, response)
		})
	}
}

func uploadSeriesToBucket(t *testing.T, bkt *filesystem.Bucket, replica string, path string, series []labels.Labels) *tsdb.Head {
	headOpts := tsdb.DefaultHeadOptions()
	headOpts.ChunkDirRoot = filepath.Join(path, "block")

	h, err := tsdb.NewHead(nil, nil, nil, nil, headOpts, nil)
	testutil.Ok(t, err)

	for _, s := range series {
		for ts := int64(0); ts < 100; ts++ {
			// Appending a single sample is very unoptimised, but guarantees each chunk is always MaxSamplesPerChunk
			// (except the last one, which could be smaller).
			app := h.Appender(context.Background())
			_, err := app.Append(0, s, ts, float64(ts))
			testutil.Ok(t, err)
			testutil.Ok(t, app.Commit())
		}
	}

	blk := storetestutil.CreateBlockFromHead(t, headOpts.ChunkDirRoot, h)

	thanosMeta := metadata.Thanos{
		Labels:     labels.FromStrings("ext1", replica).Map(),
		Downsample: metadata.ThanosDownsample{Resolution: 0},
		Source:     metadata.TestSource,
	}

	_, err = metadata.InjectThanos(log.NewNopLogger(), filepath.Join(headOpts.ChunkDirRoot, blk.String()), thanosMeta, nil)
	testutil.Ok(t, err)

	testutil.Ok(t, block.Upload(context.Background(), log.NewNopLogger(), bkt, filepath.Join(headOpts.ChunkDirRoot, blk.String()), metadata.NoneFunc))
	testutil.Ok(t, err)

	return h
}

func mustMarshalAny(pb proto.Message) *types.Any {
	out, err := types.MarshalAny(pb)
	if err != nil {
		panic(err)
	}
	return out
}

func TestBigEndianPostingsCount(t *testing.T) {
	t.Parallel()

	const count = 1000
	raw := make([]byte, count*4)

	for ix := 0; ix < count; ix++ {
		binary.BigEndian.PutUint32(raw[4*ix:], rand.Uint32())
	}

	p := newBigEndianPostings(raw)
	testutil.Equals(t, count, p.length())

	c := 0
	for p.Next() {
		c++
	}
	testutil.Equals(t, count, c)
}

func createBlockWithOneSeriesWithStep(t testutil.TB, dir string, lbls labels.Labels, blockIndex, totalSamples int, random *rand.Rand, step int64) ulid.ULID {
	headOpts := tsdb.DefaultHeadOptions()
	headOpts.ChunkDirRoot = dir
	headOpts.ChunkRange = int64(totalSamples) * step
	h, err := tsdb.NewHead(nil, nil, nil, nil, headOpts, nil)
	testutil.Ok(t, err)
	defer func() { testutil.Ok(t, h.Close()) }()

	app := h.Appender(context.Background())

	ts := int64(blockIndex * totalSamples)
	ref, err := app.Append(0, lbls, ts, random.Float64())
	testutil.Ok(t, err)
	for i := 1; i < totalSamples; i++ {
		_, err := app.Append(ref, labels.EmptyLabels(), ts+step*int64(i), random.Float64())
		testutil.Ok(t, err)
	}
	testutil.Ok(t, app.Commit())

	return storetestutil.CreateBlockFromHead(t, dir, h)
}

func setupStoreForHintsTest(t *testing.T) (testutil.TB, *BucketStore, []*storepb.Series, []*storepb.Series, ulid.ULID, ulid.ULID, func()) {
	tb := testutil.NewTB(t)

	closers := []func(){}

	tmpDir := t.TempDir()

	bktDir := filepath.Join(tmpDir, "bkt")
	bkt, err := filesystem.NewBucket(bktDir)
	testutil.Ok(t, err)
	closers = append(closers, func() { testutil.Ok(t, bkt.Close()) })

	var (
		logger   = log.NewNopLogger()
		instrBkt = objstore.WithNoopInstr(bkt)
		random   = rand.New(rand.NewSource(120))
	)

	extLset := labels.FromStrings("ext1", "1")
	// Inject the Thanos meta to each block in the storage.
	thanosMeta := metadata.Thanos{
		Labels:     extLset.Map(),
		Downsample: metadata.ThanosDownsample{Resolution: 0},
		Source:     metadata.TestSource,
	}

	// Create TSDB blocks.
	head, seriesSet1 := storetestutil.CreateHeadWithSeries(t, 0, storetestutil.HeadGenOptions{
		TSDBDir:          filepath.Join(tmpDir, "0"),
		SamplesPerSeries: 1,
		Series:           2,
		PrependLabels:    extLset,
		Random:           random,
	})
	block1 := storetestutil.CreateBlockFromHead(t, bktDir, head)
	testutil.Ok(t, head.Close())
	head2, seriesSet2 := storetestutil.CreateHeadWithSeries(t, 1, storetestutil.HeadGenOptions{
		TSDBDir:          filepath.Join(tmpDir, "1"),
		SamplesPerSeries: 1,
		Series:           2,
		PrependLabels:    extLset,
		Random:           random,
	})
	block2 := storetestutil.CreateBlockFromHead(t, bktDir, head2)
	testutil.Ok(t, head2.Close())

	for _, blockID := range []ulid.ULID{block1, block2} {
		_, err := metadata.InjectThanos(logger, filepath.Join(bktDir, blockID.String()), thanosMeta, nil)
		testutil.Ok(t, err)
	}

	// Instance a real bucket store we'll use to query back the series.
	baseBlockIDsFetcher := block.NewConcurrentLister(logger, instrBkt)
	fetcher, err := block.NewMetaFetcher(logger, 10, instrBkt, baseBlockIDsFetcher, tmpDir, nil, nil)
	testutil.Ok(tb, err)

	indexCache, err := storecache.NewInMemoryIndexCacheWithConfig(logger, nil, nil, storecache.InMemoryIndexCacheConfig{})
	testutil.Ok(tb, err)

	store, err := NewBucketStore(
		instrBkt,
		fetcher,
		tmpDir,
		NewChunksLimiterFactory(10000/MaxSamplesPerChunk),
		NewSeriesLimiterFactory(0),
		NewBytesLimiterFactory(0),
		NewGapBasedPartitioner(PartitionerMaxGapSize),
		10,
		false,
		DefaultPostingOffsetInMemorySampling,
		true,
		false,
		0,
		WithLogger(logger),
		WithIndexCache(indexCache),
	)
	testutil.Ok(tb, err)
	testutil.Ok(tb, store.SyncBlocks(context.Background()))

	closers = append(closers, func() { testutil.Ok(t, store.Close()) })

	return tb, store, seriesSet1, seriesSet2, block1, block2, func() {
		for _, close := range closers {
			close()
		}
	}
}

func TestLabelNamesAndValuesHints(t *testing.T) {
	t.Parallel()

	_, store, seriesSet1, seriesSet2, block1, block2, close := setupStoreForHintsTest(t)
	defer close()

	type labelNamesValuesCase struct {
		name string

		labelNamesReq      *storepb.LabelNamesRequest
		expectedNames      []string
		expectedNamesHints hintspb.LabelNamesResponseHints

		labelValuesReq      *storepb.LabelValuesRequest
		expectedValues      []string
		expectedValuesHints hintspb.LabelValuesResponseHints
	}

	testCases := []labelNamesValuesCase{
		{
			name: "querying a range containing 1 block should return 1 block in the labels hints",

			labelNamesReq: &storepb.LabelNamesRequest{
				Start: 0,
				End:   1,
			},
			expectedNames: labelNamesFromSeriesSet(seriesSet1),
			expectedNamesHints: hintspb.LabelNamesResponseHints{
				QueriedBlocks: []hintspb.Block{
					{Id: block1.String()},
				},
			},

			labelValuesReq: &storepb.LabelValuesRequest{
				Label: "ext1",
				Start: 0,
				End:   1,
			},
			expectedValues: []string{"1"},
			expectedValuesHints: hintspb.LabelValuesResponseHints{
				QueriedBlocks: []hintspb.Block{
					{Id: block1.String()},
				},
			},
		},
		{
			name: "querying a range containing multiple blocks should return multiple blocks in the response hints",

			labelNamesReq: &storepb.LabelNamesRequest{
				Start: 0,
				End:   3,
			},
			expectedNames: labelNamesFromSeriesSet(
				append(append([]*storepb.Series{}, seriesSet1...), seriesSet2...),
			),
			expectedNamesHints: hintspb.LabelNamesResponseHints{
				QueriedBlocks: []hintspb.Block{
					{Id: block1.String()},
					{Id: block2.String()},
				},
			},

			labelValuesReq: &storepb.LabelValuesRequest{
				Label: "ext1",
				Start: 0,
				End:   3,
			},
			expectedValues: []string{"1"},
			expectedValuesHints: hintspb.LabelValuesResponseHints{
				QueriedBlocks: []hintspb.Block{
					{Id: block1.String()},
					{Id: block2.String()},
				},
			},
		}, {
			name: "querying a range containing multiple blocks but filtering a specific block should query only the requested block",

			labelNamesReq: &storepb.LabelNamesRequest{
				Start: 0,
				End:   3,
				Hints: mustMarshalAny(&hintspb.LabelNamesRequestHints{
					BlockMatchers: []storepb.LabelMatcher{
						{Type: storepb.LabelMatcher_EQ, Name: block.BlockIDLabel, Value: block1.String()},
					},
				}),
			},
			expectedNames: labelNamesFromSeriesSet(seriesSet1),
			expectedNamesHints: hintspb.LabelNamesResponseHints{
				QueriedBlocks: []hintspb.Block{
					{Id: block1.String()},
				},
			},

			labelValuesReq: &storepb.LabelValuesRequest{
				Label: "ext1",
				Start: 0,
				End:   3,
				Hints: mustMarshalAny(&hintspb.LabelValuesRequestHints{
					BlockMatchers: []storepb.LabelMatcher{
						{Type: storepb.LabelMatcher_EQ, Name: block.BlockIDLabel, Value: block1.String()},
					},
				}),
			},
			expectedValues: []string{"1"},
			expectedValuesHints: hintspb.LabelValuesResponseHints{
				QueriedBlocks: []hintspb.Block{
					{Id: block1.String()},
				},
			},
		},
	}

	for _, tc := range testCases {
		t.Run(tc.name, func(t *testing.T) {
			namesResp, err := store.LabelNames(context.Background(), tc.labelNamesReq)
			testutil.Ok(t, err)
			testutil.Equals(t, tc.expectedNames, namesResp.Names)

			var namesHints hintspb.LabelNamesResponseHints
			testutil.Ok(t, types.UnmarshalAny(namesResp.Hints, &namesHints))
			// The order is not determinate, so we are sorting them.
			sort.Slice(namesHints.QueriedBlocks, func(i, j int) bool {
				return namesHints.QueriedBlocks[i].Id < namesHints.QueriedBlocks[j].Id
			})
			testutil.Equals(t, tc.expectedNamesHints, namesHints)

			valuesResp, err := store.LabelValues(context.Background(), tc.labelValuesReq)
			testutil.Ok(t, err)
			testutil.Equals(t, tc.expectedValues, valuesResp.Values)

			var valuesHints hintspb.LabelValuesResponseHints
			testutil.Ok(t, types.UnmarshalAny(valuesResp.Hints, &valuesHints))
			// The order is not determinate, so we are sorting them.
			sort.Slice(valuesHints.QueriedBlocks, func(i, j int) bool {
				return valuesHints.QueriedBlocks[i].Id < valuesHints.QueriedBlocks[j].Id
			})
			testutil.Equals(t, tc.expectedValuesHints, valuesHints)
		})
	}
}

func TestSeries_ChunksHaveHashRepresentation(t *testing.T) {
	t.Parallel()

	tb := testutil.NewTB(t)

	tmpDir := t.TempDir()

	headOpts := tsdb.DefaultHeadOptions()
	headOpts.ChunkDirRoot = filepath.Join(tmpDir, "block")

	h, err := tsdb.NewHead(nil, nil, nil, nil, headOpts, nil)
	testutil.Ok(t, err)
	defer func() { testutil.Ok(t, h.Close()) }()

	series := labels.FromStrings("__name__", "test")
	app := h.Appender(context.Background())
	for ts := int64(0); ts < 10_000; ts++ {
		_, err := app.Append(0, series, ts, float64(ts))
		testutil.Ok(t, err)
	}
	testutil.Ok(t, app.Commit())

	blk := storetestutil.CreateBlockFromHead(t, headOpts.ChunkDirRoot, h)

	thanosMeta := metadata.Thanos{
		Labels:     labels.FromStrings("ext1", "1").Map(),
		Downsample: metadata.ThanosDownsample{Resolution: 0},
		Source:     metadata.TestSource,
	}

	_, err = metadata.InjectThanos(log.NewNopLogger(), filepath.Join(headOpts.ChunkDirRoot, blk.String()), thanosMeta, nil)
	testutil.Ok(t, err)

	// Create a bucket and upload the block there.
	bktDir := filepath.Join(tmpDir, "bucket")
	bkt, err := filesystem.NewBucket(bktDir)
	testutil.Ok(t, err)
	defer func() { testutil.Ok(t, bkt.Close()) }()

	instrBkt := objstore.WithNoopInstr(bkt)
	logger := log.NewNopLogger()
	testutil.Ok(t, block.Upload(context.Background(), logger, bkt, filepath.Join(headOpts.ChunkDirRoot, blk.String()), metadata.NoneFunc))

	// Instance a real bucket store we'll use to query the series.
	baseBlockIDsFetcher := block.NewConcurrentLister(logger, instrBkt)
	fetcher, err := block.NewMetaFetcher(logger, 10, instrBkt, baseBlockIDsFetcher, tmpDir, nil, nil)
	testutil.Ok(tb, err)

	indexCache, err := storecache.NewInMemoryIndexCacheWithConfig(logger, nil, nil, storecache.InMemoryIndexCacheConfig{})
	testutil.Ok(tb, err)

	store, err := NewBucketStore(
		instrBkt,
		fetcher,
		tmpDir,
		NewChunksLimiterFactory(100000/MaxSamplesPerChunk),
		NewSeriesLimiterFactory(0),
		NewBytesLimiterFactory(0),
		NewGapBasedPartitioner(PartitionerMaxGapSize),
		10,
		false,
		DefaultPostingOffsetInMemorySampling,
		true,
		false,
		0,
		WithLogger(logger),
		WithIndexCache(indexCache),
	)
	testutil.Ok(tb, err)
	testutil.Ok(tb, store.SyncBlocks(context.Background()))

	reqMinTime := math.MinInt64
	reqMaxTime := math.MaxInt64

	testCases := []struct {
		name              string
		calculateChecksum bool
	}{
		{
			name:              "calculate checksum",
			calculateChecksum: true,
		},
	}

	for _, tc := range testCases {
		t.Run(tc.name, func(t *testing.T) {
			req := &storepb.SeriesRequest{
				MinTime: int64(reqMinTime),
				MaxTime: int64(reqMaxTime),
				Matchers: []storepb.LabelMatcher{
					{Type: storepb.LabelMatcher_EQ, Name: "__name__", Value: "test"},
				},
			}

			srv := newStoreSeriesServer(context.Background())
			err = store.Series(req, srv)
			testutil.Ok(t, err)
			testutil.Assert(t, len(srv.SeriesSet) == 1)

			for _, rawChunk := range srv.SeriesSet[0].Chunks {
				hash := rawChunk.Raw.Hash
				decodedChunk, err := chunkenc.FromData(chunkenc.EncXOR, rawChunk.Raw.Data)
				testutil.Ok(t, err)

				if tc.calculateChecksum {
					expectedHash := xxhash.Sum64(decodedChunk.Bytes())
					testutil.Equals(t, expectedHash, hash)
				} else {
					testutil.Equals(t, uint64(0), hash)
				}
			}
		})
	}
}

func labelNamesFromSeriesSet(series []*storepb.Series) []string {
	labelsMap := map[string]struct{}{}

	for _, s := range series {
		for _, label := range s.Labels {
			labelsMap[label.Name] = struct{}{}
		}
	}

	labels := make([]string, 0, len(labelsMap))
	for k := range labelsMap {
		labels = append(labels, k)
	}

	sort.Strings(labels)
	return labels
}

func BenchmarkBucketBlock_readChunkRange(b *testing.B) {
	var (
		ctx    = context.Background()
		logger = log.NewNopLogger()

		// Read chunks of different length. We're not using random to make the benchmark repeatable.
		readLengths = []int64{300, 500, 1000, 5000, 10000, 30000, 50000, 100000, 300000, 1500000}
	)

	tmpDir := b.TempDir()

	bkt, err := filesystem.NewBucket(filepath.Join(tmpDir, "bkt"))
	testutil.Ok(b, err)
	b.Cleanup(func() {
		testutil.Ok(b, bkt.Close())
	})

	// Create a block.
	blockID := createBlockWithOneSeriesWithStep(testutil.NewTB(b), tmpDir, labels.FromStrings("__name__", "test"), 0, 100000, rand.New(rand.NewSource(0)), 5000)

	// Upload the block to the bucket.
	thanosMeta := metadata.Thanos{
		Labels:     labels.FromStrings("ext1", "1").Map(),
		Downsample: metadata.ThanosDownsample{Resolution: 0},
		Source:     metadata.TestSource,
	}

	blockMeta, err := metadata.InjectThanos(logger, filepath.Join(tmpDir, blockID.String()), thanosMeta, nil)
	testutil.Ok(b, err)

	testutil.Ok(b, block.Upload(context.Background(), logger, bkt, filepath.Join(tmpDir, blockID.String()), metadata.NoneFunc))

	// Create a chunk pool with buckets between 8B and 32KB.
	chunkPool, err := pool.NewBucketedPool[byte](8, 32*1024, 2, 1e10)
	testutil.Ok(b, err)

	// Create a bucket block with only the dependencies we need for the benchmark.
	blk, err := newBucketBlock(context.Background(), newBucketStoreMetrics(nil), blockMeta, bkt, tmpDir, nil, chunkPool, nil, nil, nil, nil)
	testutil.Ok(b, err)

	b.ResetTimer()

	for n := 0; n < b.N; n++ {
		offset := int64(0)
		length := readLengths[n%len(readLengths)]

		_, err := blk.readChunkRange(ctx, 0, offset, length, byteRanges{{offset: 0, length: int(length)}}, logger)
		if err != nil {
			b.Fatal(err.Error())
		}
	}
}

func BenchmarkBlockSeries(b *testing.B) {
	blk, blockMeta := prepareBucket(b, compact.ResolutionLevelRaw)

	aggrs := []storepb.Aggr{storepb.Aggr_RAW}
	for _, concurrency := range []int{1, 2, 4, 8, 16, 32} {
		b.Run(fmt.Sprintf("concurrency: %d", concurrency), func(b *testing.B) {
			benchmarkBlockSeriesWithConcurrency(b, concurrency, blockMeta, blk, aggrs)
		})
	}
}

func prepareBucket(b *testing.B, resolutionLevel compact.ResolutionLevel) (*bucketBlock, *metadata.Meta) {
	var (
		ctx    = context.Background()
		logger = log.NewNopLogger()
	)

	tmpDir := b.TempDir()

	bkt, err := filesystem.NewBucket(filepath.Join(tmpDir, "bkt"))
	testutil.Ok(b, err)
	b.Cleanup(func() {
		testutil.Ok(b, bkt.Close())
	})

	// Create a block.
	head, _ := storetestutil.CreateHeadWithSeries(b, 0, storetestutil.HeadGenOptions{
		TSDBDir:          filepath.Join(tmpDir, "head"),
		SamplesPerSeries: 86400 / 15, // Simulate 1 day block with 15s scrape interval.
		ScrapeInterval:   15 * time.Second,
		Series:           1000,
		PrependLabels:    labels.EmptyLabels(),
		Random:           rand.New(rand.NewSource(120)),
		SkipChunks:       true,
	})
	blockID := storetestutil.CreateBlockFromHead(b, tmpDir, head)

	// Upload the block to the bucket.
	thanosMeta := metadata.Thanos{
		Labels:     labels.FromStrings("ext1", "1").Map(),
		Downsample: metadata.ThanosDownsample{Resolution: 0},
		Source:     metadata.TestSource,
	}

	blockMeta, err := metadata.InjectThanos(logger, filepath.Join(tmpDir, blockID.String()), thanosMeta, nil)
	testutil.Ok(b, err)

	testutil.Ok(b, block.Upload(context.Background(), logger, bkt, filepath.Join(tmpDir, blockID.String()), metadata.NoneFunc))

	if resolutionLevel > 0 {
		// Downsample newly-created block.
		blockID, err = downsample.Downsample(ctx, logger, blockMeta, head, tmpDir, int64(resolutionLevel))
		testutil.Ok(b, err)
		blockMeta, err = metadata.ReadFromDir(filepath.Join(tmpDir, blockID.String()))
		testutil.Ok(b, err)

		testutil.Ok(b, block.Upload(context.Background(), logger, bkt, filepath.Join(tmpDir, blockID.String()), metadata.NoneFunc))
	}
	testutil.Ok(b, head.Close())

	// Create chunk pool and partitioner using the same production settings.
	chunkPool, err := NewDefaultChunkBytesPool(64 * 1024 * 1024 * 1024)
	testutil.Ok(b, err)

	partitioner := NewGapBasedPartitioner(PartitionerMaxGapSize)

	// Create an index header reader.
	indexHeaderReader, err := indexheader.NewBinaryReader(ctx, logger, bkt, tmpDir, blockMeta.ULID, DefaultPostingOffsetInMemorySampling, indexheader.NewBinaryReaderMetrics(nil))
	testutil.Ok(b, err)
	indexCache, err := storecache.NewInMemoryIndexCacheWithConfig(logger, nil, nil, storecache.DefaultInMemoryIndexCacheConfig)
	testutil.Ok(b, err)

	// Create a bucket block with only the dependencies we need for the benchmark.
	blk, err := newBucketBlock(context.Background(), newBucketStoreMetrics(nil), blockMeta, bkt, tmpDir, indexCache, chunkPool, indexHeaderReader, partitioner, nil, nil)
	testutil.Ok(b, err)
	return blk, blockMeta
}

func benchmarkBlockSeriesWithConcurrency(b *testing.B, concurrency int, blockMeta *metadata.Meta, blk *bucketBlock, aggrs []storepb.Aggr) {
	// Run the same number of queries per goroutine.
	queriesPerWorker := b.N / concurrency

	// No limits.
	chunksLimiter := NewChunksLimiterFactory(0)(nil)
	seriesLimiter := NewSeriesLimiterFactory(0)(nil)
	ctx := context.Background()

	// Run multiple workers to execute the queries.
	wg := sync.WaitGroup{}
	wg.Add(concurrency)

	dummyCounter := promauto.NewCounter(prometheus.CounterOpts{Name: "test"})
	for w := 0; w < concurrency; w++ {
		go func() {
			defer wg.Done()

			for n := 0; n < queriesPerWorker; n++ {
				// Each query touches a subset of series. To make it reproducible and make sure
				// we just don't query consecutive series (as is in the real world), we do create
				// a label matcher which looks for a short integer within the label value.
				labelMatcher := fmt.Sprintf(".*%d.*", n%20)

				req := &storepb.SeriesRequest{
					MinTime: blockMeta.MinTime,
					MaxTime: blockMeta.MaxTime,
					Matchers: []storepb.LabelMatcher{
						{Type: storepb.LabelMatcher_RE, Name: "i", Value: labelMatcher},
					},
					SkipChunks: false,
					Aggregates: aggrs,
				}

				matchers, err := storepb.MatchersToPromMatchers(req.Matchers...)
				// TODO FIXME! testutil.Ok calls b.Fatalf under the hood, which
				// must be called only from the goroutine running the Benchmark function.
				testutil.Ok(b, err)
				sortedMatchers := newSortedMatchers(matchers)

				dummyHistogram := promauto.NewHistogramVec(prometheus.HistogramOpts{}, []string{tenancy.MetricLabel})
				blockClient := newBlockSeriesClient(
					ctx,
					nil,
					blk,
					req,
					seriesLimiter,
					chunksLimiter,
					NewBytesLimiterFactory(0)(nil),
					matchers,
					nil,
					false,
					SeriesBatchSize,
					dummyHistogram,
					dummyHistogram,
					dummyHistogram,
					nil,
					false,
					dummyCounter,
					dummyCounter,
					dummyCounter,
					tenancy.DefaultTenant,
				)
				testutil.Ok(b, blockClient.ExpandPostings(sortedMatchers, seriesLimiter))
				defer blockClient.Close()

				// Ensure at least 1 series has been returned (as expected).
				_, err = blockClient.Recv()
				testutil.Ok(b, err)
			}
		}()
	}

	wg.Wait()
}

func BenchmarkDownsampledBlockSeries(b *testing.B) {
	blk, blockMeta := prepareBucket(b, compact.ResolutionLevel5m)
	aggrs := []storepb.Aggr{}
	for i := 1; i < int(storepb.Aggr_COUNTER); i++ {
		aggrs = append(aggrs, storepb.Aggr(i))
		for _, concurrency := range []int{1, 2, 4, 8, 16, 32} {
			b.Run(fmt.Sprintf("aggregates: %v, concurrency: %d", aggrs, concurrency), func(b *testing.B) {
				benchmarkBlockSeriesWithConcurrency(b, concurrency, blockMeta, blk, aggrs)
			})
		}
	}
}

func TestExpandPostingsWithContextCancel(t *testing.T) {
<<<<<<< HEAD
=======
	t.Parallel()

>>>>>>> 62038110
	// Not enough number of postings to check context cancellation.
	p := index.NewListPostings([]storage.SeriesRef{1, 2, 3, 4, 5, 6, 7, 8})
	ctx, cancel := context.WithCancel(context.Background())

	cancel()
	_, err := ExpandPostingsWithContext(ctx, p)
	testutil.Ok(t, err)

	refs := make([]storage.SeriesRef, 0)
	for i := 0; i < 128; i++ {
		refs = append(refs, storage.SeriesRef(i))
	}
	p = index.NewListPostings(refs)
	ctx, cancel = context.WithCancel(context.Background())

	cancel()
	res, err := ExpandPostingsWithContext(ctx, p)
	testutil.NotOk(t, err)
	testutil.Equals(t, context.Canceled, err)
	testutil.Equals(t, []storage.SeriesRef(nil), res)
}

func samePostingGroup(a, b *postingGroup) bool {
	if a.name != b.name || a.lazy != b.lazy || a.addAll != b.addAll || a.cardinality != b.cardinality || len(a.matchers) != len(b.matchers) {
		return false
	}

	if !reflect.DeepEqual(a.addKeys, b.addKeys) || !reflect.DeepEqual(a.removeKeys, b.removeKeys) {
		return false
	}

	for i := 0; i < len(a.matchers); i++ {
		if a.matchers[i].String() != b.matchers[i].String() {
			return false
		}
	}
	return true
}

func TestMatchersToPostingGroup(t *testing.T) {
	t.Parallel()

	ctx := context.Background()
	for _, tc := range []struct {
		name        string
		matchers    []*labels.Matcher
		labelValues map[string][]string
		expected    []*postingGroup
	}{
		{
			name: "single equal matcher",
			matchers: []*labels.Matcher{
				labels.MustNewMatcher(labels.MatchEqual, "foo", "bar"),
			},
			labelValues: map[string][]string{
				"foo": {"bar", "baz"},
			},
			expected: []*postingGroup{
				{
					name:     "foo",
					addAll:   false,
					addKeys:  []string{"bar"},
					matchers: []*labels.Matcher{labels.MustNewMatcher(labels.MatchEqual, "foo", "bar")},
				},
			},
		},
		{
			name: "deduplicate two equal matchers",
			matchers: []*labels.Matcher{
				labels.MustNewMatcher(labels.MatchEqual, "foo", "bar"),
				labels.MustNewMatcher(labels.MatchEqual, "foo", "bar"),
			},
			labelValues: map[string][]string{
				"foo": {"bar", "baz"},
			},
			expected: []*postingGroup{
				{
					name:     "foo",
					addAll:   false,
					addKeys:  []string{"bar"},
					matchers: []*labels.Matcher{labels.MustNewMatcher(labels.MatchEqual, "foo", "bar")},
				},
			},
		},
		{
			name: "deduplicate multiple equal matchers",
			matchers: []*labels.Matcher{
				labels.MustNewMatcher(labels.MatchEqual, "foo", "bar"),
				labels.MustNewMatcher(labels.MatchEqual, "foo", "bar"),
				labels.MustNewMatcher(labels.MatchEqual, "foo", "bar"),
				labels.MustNewMatcher(labels.MatchEqual, "foo", "bar"),
				labels.MustNewMatcher(labels.MatchEqual, "foo", "bar"),
			},
			labelValues: map[string][]string{
				"foo": {"bar", "baz"},
			},
			expected: []*postingGroup{
				{
					name:     "foo",
					addAll:   false,
					addKeys:  []string{"bar"},
					matchers: []*labels.Matcher{labels.MustNewMatcher(labels.MatchEqual, "foo", "bar")},
				},
			},
		},
		{
			name: "two equal matchers with different label name, merge",
			matchers: []*labels.Matcher{
				labels.MustNewMatcher(labels.MatchEqual, "foo", "bar"),
				labels.MustNewMatcher(labels.MatchEqual, "bar", "baz"),
			},
			labelValues: map[string][]string{
				"foo": {"bar", "baz"},
				"bar": {"baz"},
			},
			expected: []*postingGroup{
				{
					name:     "bar",
					addAll:   false,
					addKeys:  []string{"baz"},
					matchers: []*labels.Matcher{labels.MustNewMatcher(labels.MatchEqual, "bar", "baz")},
				},
				{
					name:     "foo",
					addAll:   false,
					addKeys:  []string{"bar"},
					matchers: []*labels.Matcher{labels.MustNewMatcher(labels.MatchEqual, "foo", "bar")},
				},
			},
		},
		{
			name: "two different equal matchers with same label name, intersect",
			matchers: []*labels.Matcher{
				labels.MustNewMatcher(labels.MatchEqual, "foo", "bar"),
				labels.MustNewMatcher(labels.MatchEqual, "foo", "baz"),
			},
			labelValues: map[string][]string{
				"foo": {"bar", "baz"},
			},
			expected: nil,
		},
		{
			name: "Intersect equal and unequal matcher, no hit",
			matchers: []*labels.Matcher{
				labels.MustNewMatcher(labels.MatchEqual, "foo", "bar"),
				labels.MustNewMatcher(labels.MatchNotEqual, "foo", "bar"),
			},
			labelValues: map[string][]string{
				"foo": {"bar", "baz"},
			},
			expected: nil,
		},
		{
			name: "Intersect equal and unequal matcher, has result",
			matchers: []*labels.Matcher{
				labels.MustNewMatcher(labels.MatchEqual, "foo", "bar"),
				labels.MustNewMatcher(labels.MatchNotEqual, "foo", "baz"),
			},
			labelValues: map[string][]string{
				"foo": {"bar", "baz"},
			},
			expected: []*postingGroup{
				{
					name:     "foo",
					addAll:   false,
					addKeys:  []string{"bar"},
					matchers: []*labels.Matcher{labels.MustNewMatcher(labels.MatchEqual, "foo", "bar"), labels.MustNewMatcher(labels.MatchNotEqual, "foo", "baz")},
				},
			},
		},
		{
			name: "Intersect equal and regex matcher, no result",
			matchers: []*labels.Matcher{
				labels.MustNewMatcher(labels.MatchEqual, "foo", "bar"),
				labels.MustNewMatcher(labels.MatchRegexp, "foo", "x.*"),
			},
			labelValues: map[string][]string{
				"foo": {"bar", "baz"},
			},
		},
		{
			name: "Intersect equal and regex matcher, have result",
			matchers: []*labels.Matcher{
				labels.MustNewMatcher(labels.MatchEqual, "foo", "bar"),
				labels.MustNewMatcher(labels.MatchRegexp, "foo", "b.*"),
			},
			labelValues: map[string][]string{
				"foo": {"bar", "baz"},
			},
			expected: []*postingGroup{
				{
					name:     "foo",
					addAll:   false,
					addKeys:  []string{"bar"},
					matchers: []*labels.Matcher{labels.MustNewMatcher(labels.MatchEqual, "foo", "bar"), labels.MustNewMatcher(labels.MatchRegexp, "foo", "b.*")},
				},
			},
		},
		{
			name: "Intersect equal and unequal inverse matcher",
			matchers: []*labels.Matcher{
				labels.MustNewMatcher(labels.MatchEqual, "foo", "bar"),
				labels.MustNewMatcher(labels.MatchNotEqual, "foo", ""),
			},
			labelValues: map[string][]string{
				"foo": {"bar", "baz"},
			},
			expected: []*postingGroup{
				{
					name:     "foo",
					addAll:   false,
					addKeys:  []string{"bar"},
					matchers: []*labels.Matcher{labels.MustNewMatcher(labels.MatchEqual, "foo", "bar"), labels.MustNewMatcher(labels.MatchNotEqual, "foo", "")},
				},
			},
		},
		{
			name: "Intersect equal and regexp matching non empty matcher",
			matchers: []*labels.Matcher{
				labels.MustNewMatcher(labels.MatchEqual, "foo", "bar"),
				labels.MustNewMatcher(labels.MatchRegexp, "foo", ".+"),
			},
			labelValues: map[string][]string{
				"foo": {"bar", "baz"},
			},
			expected: []*postingGroup{
				{
					name:     "foo",
					addAll:   false,
					addKeys:  []string{"bar"},
					matchers: []*labels.Matcher{labels.MustNewMatcher(labels.MatchEqual, "foo", "bar"), labels.MustNewMatcher(labels.MatchRegexp, "foo", ".+")},
				},
			},
		},
		{
			name: "Intersect two regex matchers",
			matchers: []*labels.Matcher{
				labels.MustNewMatcher(labels.MatchRegexp, "foo", "bar|baz"),
				labels.MustNewMatcher(labels.MatchRegexp, "foo", "bar|buzz"),
			},
			labelValues: map[string][]string{
				"foo": {"bar", "baz", "buzz"},
			},
			expected: []*postingGroup{
				{
					name:     "foo",
					addAll:   false,
					addKeys:  []string{"bar"},
					matchers: []*labels.Matcher{labels.MustNewMatcher(labels.MatchRegexp, "foo", "bar|baz"), labels.MustNewMatcher(labels.MatchRegexp, "foo", "bar|buzz")},
				},
			},
		},
		{
			name: "Merge inverse matchers",
			matchers: []*labels.Matcher{
				labels.MustNewMatcher(labels.MatchNotEqual, "foo", "bar"),
				labels.MustNewMatcher(labels.MatchNotEqual, "foo", "baz"),
			},
			labelValues: map[string][]string{
				"foo": {"buzz", "bar", "baz"},
			},
			expected: []*postingGroup{
				{
					name:       "foo",
					addAll:     true,
					removeKeys: []string{"bar", "baz"},
					matchers:   []*labels.Matcher{labels.MustNewMatcher(labels.MatchNotEqual, "foo", "bar"), labels.MustNewMatcher(labels.MatchNotEqual, "foo", "baz")},
				},
			},
		},
		{
			name: "Dedup match all regex matchers",
			matchers: []*labels.Matcher{
				labels.MustNewMatcher(labels.MatchRegexp, labels.MetricName, ".*"),
				labels.MustNewMatcher(labels.MatchRegexp, labels.MetricName, ".*"),
				labels.MustNewMatcher(labels.MatchRegexp, labels.MetricName, ".*"),
				labels.MustNewMatcher(labels.MatchRegexp, labels.MetricName, ".*"),
				labels.MustNewMatcher(labels.MatchRegexp, labels.MetricName, ".*"),
			},
			labelValues: map[string][]string{
				labels.MetricName: {"up", "go_info"},
			},
			expected: []*postingGroup{
				{
					name:     labels.MetricName,
					addAll:   true,
					matchers: []*labels.Matcher{labels.MustNewMatcher(labels.MatchRegexp, "__name__", ".*")},
				},
			},
		},
		{
			name: "Multiple posting groups",
			matchers: []*labels.Matcher{
				labels.MustNewMatcher(labels.MatchEqual, labels.MetricName, "up"),
				labels.MustNewMatcher(labels.MatchRegexp, "job", ".*"),
				labels.MustNewMatcher(labels.MatchNotEqual, "cluster", ""),
			},
			labelValues: map[string][]string{
				labels.MetricName: {"up", "go_info"},
				"cluster":         {"us-east-1", "us-west-2"},
				"job":             {"prometheus", "thanos"},
			},
			expected: []*postingGroup{
				{
					name:     labels.MetricName,
					addAll:   false,
					addKeys:  []string{"up"},
					matchers: []*labels.Matcher{labels.MustNewMatcher(labels.MatchEqual, "__name__", "up")},
				},
				{
					name:     "cluster",
					addAll:   false,
					addKeys:  []string{"us-east-1", "us-west-2"},
					matchers: []*labels.Matcher{labels.MustNewMatcher(labels.MatchNotEqual, "cluster", "")},
				},
				{
					name:     "job",
					addAll:   true,
					matchers: []*labels.Matcher{labels.MustNewMatcher(labels.MatchRegexp, "job", ".*")},
				},
			},
		},
		{
			name: "Multiple unequal empty",
			matchers: []*labels.Matcher{
				labels.MustNewMatcher(labels.MatchNotEqual, labels.MetricName, ""),
				labels.MustNewMatcher(labels.MatchNotEqual, labels.MetricName, ""),
				labels.MustNewMatcher(labels.MatchNotEqual, "job", ""),
				labels.MustNewMatcher(labels.MatchNotEqual, "job", ""),
				labels.MustNewMatcher(labels.MatchNotEqual, "cluster", ""),
				labels.MustNewMatcher(labels.MatchNotEqual, "cluster", ""),
			},
			labelValues: map[string][]string{
				labels.MetricName: {"up", "go_info"},
				"cluster":         {"us-east-1", "us-west-2"},
				"job":             {"prometheus", "thanos"},
			},
			expected: []*postingGroup{
				{
					name:     labels.MetricName,
					addAll:   false,
					addKeys:  []string{"go_info", "up"},
					matchers: []*labels.Matcher{labels.MustNewMatcher(labels.MatchNotEqual, "__name__", "")},
				},
				{
					name:     "cluster",
					addAll:   false,
					addKeys:  []string{"us-east-1", "us-west-2"},
					matchers: []*labels.Matcher{labels.MustNewMatcher(labels.MatchNotEqual, "cluster", "")},
				},
				{
					name:     "job",
					addAll:   false,
					addKeys:  []string{"prometheus", "thanos"},
					matchers: []*labels.Matcher{labels.MustNewMatcher(labels.MatchNotEqual, "job", "")},
				},
			},
		},
		{
			name: "Reproduce values shadow bug",
			matchers: []*labels.Matcher{
				labels.MustNewMatcher(labels.MatchRegexp, "name", "test.*"),
				labels.MustNewMatcher(labels.MatchNotRegexp, "name", "testfoo"),
				labels.MustNewMatcher(labels.MatchNotEqual, "name", ""),
			},
			labelValues: map[string][]string{
				"name": {"testbar", "testfoo"},
			},
			expected: []*postingGroup{
				{
					name:    "name",
					addAll:  false,
					addKeys: []string{"testbar"},
					matchers: []*labels.Matcher{
						labels.MustNewMatcher(labels.MatchNotEqual, "name", ""),
						labels.MustNewMatcher(labels.MatchRegexp, "name", "test.*"),
						labels.MustNewMatcher(labels.MatchNotRegexp, "name", "testfoo"),
					},
				},
			},
		},
	} {
		t.Run(tc.name, func(t *testing.T) {
			actual, err := matchersToPostingGroups(ctx, func(name string) ([]string, error) {
				sort.Strings(tc.labelValues[name])
				return tc.labelValues[name], nil
			}, tc.matchers)
			testutil.Ok(t, err)
			testutil.Equals(t, len(tc.expected), len(actual))
			for i := 0; i < len(tc.expected); i++ {
				testutil.Assert(t, samePostingGroup(tc.expected[i], actual[i]))
			}
		})
	}
}

func TestPostingGroupMerge(t *testing.T) {
	t.Parallel()

	for _, tc := range []struct {
		name     string
		group1   *postingGroup
		group2   *postingGroup
		expected *postingGroup
	}{
		{
			name:     "empty group2",
			group1:   &postingGroup{},
			group2:   nil,
			expected: &postingGroup{},
		},
		{
			name:     "group different names, return group1",
			group1:   &postingGroup{name: "bar"},
			group2:   &postingGroup{name: "foo"},
			expected: nil,
		},
		{
			name:     "both same addKey",
			group1:   &postingGroup{addKeys: []string{"foo"}},
			group2:   &postingGroup{addKeys: []string{"foo"}},
			expected: &postingGroup{addKeys: []string{"foo"}},
		},
		{
			name:     "both same addKeys, but different order",
			group1:   &postingGroup{addKeys: []string{"foo", "bar"}},
			group2:   &postingGroup{addKeys: []string{"bar", "foo"}},
			expected: &postingGroup{addKeys: []string{"bar", "foo"}},
		},
		{
			name:     "different addKeys",
			group1:   &postingGroup{addKeys: []string{"foo"}},
			group2:   &postingGroup{addKeys: []string{"bar"}},
			expected: &postingGroup{addKeys: []string{}},
		},
		{
			name:     "intersect common add keys",
			group1:   &postingGroup{addKeys: []string{"foo", "bar"}},
			group2:   &postingGroup{addKeys: []string{"bar", "baz"}},
			expected: &postingGroup{addKeys: []string{"bar"}},
		},
		{
			name:     "both addAll, no remove keys",
			group1:   &postingGroup{addAll: true},
			group2:   &postingGroup{addAll: true},
			expected: &postingGroup{addAll: true},
		},
		{
			name:     "both addAll, one remove keys",
			group1:   &postingGroup{addAll: true},
			group2:   &postingGroup{addAll: true, removeKeys: []string{"foo"}},
			expected: &postingGroup{addAll: true, removeKeys: []string{"foo"}},
		},
		{
			name:     "both addAll, same remove keys",
			group1:   &postingGroup{addAll: true, removeKeys: []string{"foo"}},
			group2:   &postingGroup{addAll: true, removeKeys: []string{"foo"}},
			expected: &postingGroup{addAll: true, removeKeys: []string{"foo"}},
		},
		{
			name:     "both addAll, merge different remove keys",
			group1:   &postingGroup{addAll: true, removeKeys: []string{"foo"}},
			group2:   &postingGroup{addAll: true, removeKeys: []string{"bar"}},
			expected: &postingGroup{addAll: true, removeKeys: []string{"bar", "foo"}},
		},
		{
			name:     "both addAll, multiple remove keys",
			group1:   &postingGroup{addAll: true, removeKeys: []string{"foo", "zoo"}},
			group2:   &postingGroup{addAll: true, removeKeys: []string{"a", "bar"}},
			expected: &postingGroup{addAll: true, removeKeys: []string{"a", "bar", "foo", "zoo"}},
		},
		{
			name:     "both addAll, multiple remove keys 2",
			group1:   &postingGroup{addAll: true, removeKeys: []string{"a", "bar"}},
			group2:   &postingGroup{addAll: true, removeKeys: []string{"foo", "zoo"}},
			expected: &postingGroup{addAll: true, removeKeys: []string{"a", "bar", "foo", "zoo"}},
		},
		{
			name:     "one add and one remove, only keep addKeys",
			group1:   &postingGroup{addAll: true, removeKeys: []string{"foo"}},
			group2:   &postingGroup{addKeys: []string{""}},
			expected: &postingGroup{addKeys: []string{""}},
		},
		{
			name:     "one add and one remove, subtract common keys to add and remove",
			group1:   &postingGroup{addAll: true, removeKeys: []string{"foo"}},
			group2:   &postingGroup{addKeys: []string{"", "foo"}},
			expected: &postingGroup{addKeys: []string{""}},
		},
		{
			name:     "same add and remove key",
			group1:   &postingGroup{addAll: true, removeKeys: []string{"foo"}},
			group2:   &postingGroup{addKeys: []string{"foo"}},
			expected: &postingGroup{addKeys: []string{}},
		},
		{
			name:     "same add and remove key, multiple keys",
			group1:   &postingGroup{addAll: true, removeKeys: []string{"2"}},
			group2:   &postingGroup{addKeys: []string{"1", "2", "3", "4", "5", "6"}},
			expected: &postingGroup{addKeys: []string{"1", "3", "4", "5", "6"}},
		},
		{
			name:     "addAll and non addAll posting group merge with empty keys",
			group1:   &postingGroup{addAll: true, removeKeys: nil},
			group2:   &postingGroup{addKeys: nil},
			expected: &postingGroup{addKeys: nil},
		},
	} {
		t.Run(tc.name, func(t *testing.T) {
			if tc.group1 != nil {
				slices.Sort(tc.group1.addKeys)
				slices.Sort(tc.group1.removeKeys)
			}
			if tc.group2 != nil {
				slices.Sort(tc.group2.addKeys)
				slices.Sort(tc.group2.removeKeys)
			}
			res := tc.group1.mergeKeys(tc.group2)
			testutil.Equals(t, tc.expected, res)
		})
	}
}

// TestExpandedPostings is a test whether there is a race between multiple ExpandPostings() calls.
func TestExpandedPostingsRace(t *testing.T) {
	t.Parallel()

	const blockCount = 10

	tmpDir := t.TempDir()
	t.Cleanup(func() {
		testutil.Ok(t, os.RemoveAll(tmpDir))
	})

	bkt := objstore.NewInMemBucket()
	t.Cleanup(func() {
		testutil.Ok(t, bkt.Close())
	})

	logger := log.NewNopLogger()
	// Create a block.
	head, _ := storetestutil.CreateHeadWithSeries(t, 0, storetestutil.HeadGenOptions{
		TSDBDir:          filepath.Join(tmpDir, "head"),
		SamplesPerSeries: 10,
		ScrapeInterval:   15 * time.Second,
		Series:           1000,
		PrependLabels:    labels.EmptyLabels(),
		Random:           rand.New(rand.NewSource(120)),
		SkipChunks:       true,
	})
	blockID := storetestutil.CreateBlockFromHead(t, tmpDir, head)

	bucketBlocks := make([]*bucketBlock, 0, blockCount)

	for i := 0; i < blockCount; i++ {
		ul := ulid.MustNew(uint64(i), rand.New(rand.NewSource(444)))

		// Upload the block to the bucket.
		thanosMeta := metadata.Thanos{
			Labels:     labels.FromStrings("ext1", fmt.Sprintf("%d", i)).Map(),
			Downsample: metadata.ThanosDownsample{Resolution: 0},
			Source:     metadata.TestSource,
		}
		m, err := metadata.ReadFromDir(filepath.Join(tmpDir, blockID.String()))
		testutil.Ok(t, err)

		m.Thanos = thanosMeta
		m.BlockMeta.ULID = ul

		e2eutil.Copy(t, filepath.Join(tmpDir, blockID.String()), filepath.Join(tmpDir, ul.String()))
		testutil.Ok(t, m.WriteToDir(log.NewLogfmtLogger(os.Stderr), filepath.Join(tmpDir, ul.String())))
		testutil.Ok(t, err)
		testutil.Ok(t, block.Upload(context.Background(), log.NewLogfmtLogger(os.Stderr), bkt, filepath.Join(tmpDir, ul.String()), metadata.NoneFunc))

		r, err := indexheader.NewBinaryReader(context.Background(), log.NewNopLogger(), bkt, tmpDir, ul, DefaultPostingOffsetInMemorySampling, indexheader.NewBinaryReaderMetrics(nil))
		testutil.Ok(t, err)

		blk, err := newBucketBlock(
			context.Background(),
			newBucketStoreMetrics(nil),
			m,
			bkt,
			filepath.Join(tmpDir, ul.String()),
			noopCache{},
			nil,
			r,
			NewGapBasedPartitioner(PartitionerMaxGapSize),
			nil,
			nil,
		)
		testutil.Ok(t, err)

		bucketBlocks = append(bucketBlocks, blk)
	}

	tm, cancel := context.WithTimeout(context.Background(), 10*time.Second)
	t.Cleanup(cancel)

	l := sync.Mutex{}
	previousRefs := make(map[int][]storage.SeriesRef)
	dummyCounter := promauto.With(prometheus.NewRegistry()).NewCounter(prometheus.CounterOpts{Name: "test"})

	for {
		if tm.Err() != nil {
			break
		}

		m := []*labels.Matcher{
			labels.MustNewMatcher(labels.MatchEqual, "foo", "bar"),
			labels.MustNewMatcher(labels.MatchRegexp, "j", ".+"),
			labels.MustNewMatcher(labels.MatchRegexp, "i", ".+"),
			labels.MustNewMatcher(labels.MatchEqual, "foo", "bar"),
			labels.MustNewMatcher(labels.MatchRegexp, "j", ".+"),
			labels.MustNewMatcher(labels.MatchRegexp, "i", ".+"),
			labels.MustNewMatcher(labels.MatchEqual, "foo", "bar"),
		}

		wg := &sync.WaitGroup{}
		for i, bb := range bucketBlocks {
			wg.Add(1)

			go func(i int, bb *bucketBlock) {
				refs, err := bb.indexReader(logger).ExpandedPostings(context.Background(), m, NewBytesLimiterFactory(0)(nil), false, dummyCounter, tenancy.DefaultTenant)
				testutil.Ok(t, err)
				defer wg.Done()

				l.Lock()
				defer l.Unlock()
				if previousRefs[i] != nil {
					testutil.Equals(t, previousRefs[i], refs.postings)
				} else {
					previousRefs[i] = refs.postings
				}
			}(i, bb)
		}
		wg.Wait()
	}
}

func TestBucketIndexReader_decodeCachedPostingsErrors(t *testing.T) {
	t.Parallel()

	bir := bucketIndexReader{stats: &queryStats{}}
	t.Run("should return error on broken cached postings without snappy prefix", func(t *testing.T) {
		_, _, err := bir.decodeCachedPostings([]byte("foo"))
		testutil.NotOk(t, err)
	})
	t.Run("should return error on broken cached postings with snappy prefix", func(t *testing.T) {
		_, _, err := bir.decodeCachedPostings(append([]byte(codecHeaderSnappy), []byte("foo")...))
		testutil.NotOk(t, err)
	})
}

func TestBucketStoreDedupOnBlockSeriesSet(t *testing.T) {
	t.Parallel()

	logger := log.NewNopLogger()
	tmpDir := t.TempDir()
	bktDir := filepath.Join(tmpDir, "bkt")
	auxDir := filepath.Join(tmpDir, "aux")
	metaDir := filepath.Join(tmpDir, "meta")
	extLset := labels.FromStrings("region", "eu-west")

	testutil.Ok(t, os.MkdirAll(metaDir, os.ModePerm))
	testutil.Ok(t, os.MkdirAll(auxDir, os.ModePerm))

	bkt, err := filesystem.NewBucket(bktDir)
	testutil.Ok(t, err)
	t.Cleanup(func() { testutil.Ok(t, bkt.Close()) })

	for i := 0; i < 2; i++ {
		headOpts := tsdb.DefaultHeadOptions()
		headOpts.ChunkDirRoot = tmpDir
		headOpts.ChunkRange = 1000
		h, err := tsdb.NewHead(nil, nil, nil, nil, headOpts, nil)
		testutil.Ok(t, err)
		t.Cleanup(func() { testutil.Ok(t, h.Close()) })

		app := h.Appender(context.Background())
		_, err = app.Append(0, labels.FromStrings("replica", "a", "z", "1"), 0, 1)
		testutil.Ok(t, err)
		_, err = app.Append(0, labels.FromStrings("replica", "a", "z", "2"), 0, 1)
		testutil.Ok(t, err)
		_, err = app.Append(0, labels.FromStrings("replica", "b", "z", "1"), 0, 1)
		testutil.Ok(t, err)
		_, err = app.Append(0, labels.FromStrings("replica", "b", "z", "2"), 0, 1)
		testutil.Ok(t, err)
		testutil.Ok(t, app.Commit())

		id := storetestutil.CreateBlockFromHead(t, auxDir, h)

		auxBlockDir := filepath.Join(auxDir, id.String())
		_, err = metadata.InjectThanos(log.NewNopLogger(), auxBlockDir, metadata.Thanos{
			Labels:     extLset.Map(),
			Downsample: metadata.ThanosDownsample{Resolution: 0},
			Source:     metadata.TestSource,
		}, nil)
		testutil.Ok(t, err)

		testutil.Ok(t, block.Upload(context.Background(), logger, bkt, auxBlockDir, metadata.NoneFunc))
		testutil.Ok(t, block.Upload(context.Background(), logger, bkt, auxBlockDir, metadata.NoneFunc))
	}

	chunkPool, err := NewDefaultChunkBytesPool(2e5)
	testutil.Ok(t, err)

	insBkt := objstore.WithNoopInstr(bkt)
	baseBlockIDsFetcher := block.NewConcurrentLister(logger, insBkt)
	metaFetcher, err := block.NewMetaFetcher(logger, 20, insBkt, baseBlockIDsFetcher, metaDir, nil, []block.MetadataFilter{
		block.NewTimePartitionMetaFilter(allowAllFilterConf.MinTime, allowAllFilterConf.MaxTime),
	})
	testutil.Ok(t, err)

	bucketStore, err := NewBucketStore(
		objstore.WithNoopInstr(bkt),
		metaFetcher,
		"",
		NewChunksLimiterFactory(10e6),
		NewSeriesLimiterFactory(10e6),
		NewBytesLimiterFactory(10e6),
		NewGapBasedPartitioner(PartitionerMaxGapSize),
		20,
		true,
		DefaultPostingOffsetInMemorySampling,
		false,
		false,
		1*time.Minute,
		WithChunkPool(chunkPool),
		WithFilterConfig(allowAllFilterConf),
	)
	testutil.Ok(t, err)
	t.Cleanup(func() { testutil.Ok(t, bucketStore.Close()) })

	testutil.Ok(t, bucketStore.SyncBlocks(context.Background()))

	srv := newStoreSeriesServer(context.Background())
	testutil.Ok(t, bucketStore.Series(&storepb.SeriesRequest{
		WithoutReplicaLabels: []string{"replica"},
		MinTime:              timestamp.FromTime(minTime),
		MaxTime:              timestamp.FromTime(maxTime),
		Matchers: []storepb.LabelMatcher{
			{Type: storepb.LabelMatcher_NEQ, Name: "z", Value: ""},
		},
	}, srv))

	testutil.Equals(t, true, slices.IsSortedFunc(srv.SeriesSet, func(x, y storepb.Series) int {
		return labels.Compare(x.PromLabels(), y.PromLabels())
	}))
	testutil.Equals(t, 2, len(srv.SeriesSet))
}

func TestQueryStatsMerge(t *testing.T) {
	t.Parallel()

	s := &queryStats{
		blocksQueried:                      1,
		postingsTouched:                    1,
		PostingsTouchedSizeSum:             1,
		postingsToFetch:                    1,
		postingsFetched:                    1,
		PostingsFetchedSizeSum:             1,
		postingsFetchCount:                 1,
		PostingsFetchDurationSum:           1,
		cachedPostingsCompressions:         1,
		cachedPostingsCompressionErrors:    1,
		CachedPostingsOriginalSizeSum:      1,
		CachedPostingsCompressedSizeSum:    1,
		CachedPostingsCompressionTimeSum:   1,
		cachedPostingsDecompressions:       1,
		cachedPostingsDecompressionErrors:  1,
		CachedPostingsDecompressionTimeSum: 1,
		seriesTouched:                      1,
		SeriesTouchedSizeSum:               1,
		seriesFetched:                      1,
		SeriesFetchedSizeSum:               1,
		seriesFetchCount:                   1,
		SeriesFetchDurationSum:             1,
		SeriesDownloadLatencySum:           1,
		chunksTouched:                      1,
		ChunksTouchedSizeSum:               1,
		chunksFetched:                      1,
		ChunksFetchedSizeSum:               1,
		chunksFetchCount:                   1,
		ChunksFetchDurationSum:             1,
		ChunksDownloadLatencySum:           1,
		GetAllDuration:                     1,
		mergedSeriesCount:                  1,
		mergedChunksCount:                  1,
		MergeDuration:                      1,
		DataDownloadedSizeSum:              1,
	}

	o := &queryStats{
		blocksQueried:                      100,
		postingsTouched:                    100,
		PostingsTouchedSizeSum:             100,
		postingsToFetch:                    100,
		postingsFetched:                    100,
		PostingsFetchedSizeSum:             100,
		postingsFetchCount:                 100,
		PostingsFetchDurationSum:           100,
		cachedPostingsCompressions:         100,
		cachedPostingsCompressionErrors:    100,
		CachedPostingsOriginalSizeSum:      100,
		CachedPostingsCompressedSizeSum:    100,
		CachedPostingsCompressionTimeSum:   100,
		cachedPostingsDecompressions:       100,
		cachedPostingsDecompressionErrors:  100,
		CachedPostingsDecompressionTimeSum: 100,
		seriesTouched:                      100,
		SeriesTouchedSizeSum:               100,
		seriesFetched:                      100,
		SeriesFetchedSizeSum:               100,
		seriesFetchCount:                   100,
		SeriesFetchDurationSum:             100,
		SeriesDownloadLatencySum:           100,
		chunksTouched:                      100,
		ChunksTouchedSizeSum:               100,
		chunksFetched:                      100,
		ChunksFetchedSizeSum:               100,
		chunksFetchCount:                   100,
		ChunksFetchDurationSum:             100,
		ChunksDownloadLatencySum:           100,
		GetAllDuration:                     100,
		mergedSeriesCount:                  100,
		mergedChunksCount:                  100,
		MergeDuration:                      100,
		DataDownloadedSizeSum:              100,
	}

	// Expected stats.
	e := &queryStats{
		blocksQueried:                      101,
		postingsTouched:                    101,
		PostingsTouchedSizeSum:             101,
		postingsToFetch:                    101,
		postingsFetched:                    101,
		PostingsFetchedSizeSum:             101,
		postingsFetchCount:                 101,
		PostingsFetchDurationSum:           101,
		cachedPostingsCompressions:         101,
		cachedPostingsCompressionErrors:    101,
		CachedPostingsOriginalSizeSum:      101,
		CachedPostingsCompressedSizeSum:    101,
		CachedPostingsCompressionTimeSum:   101,
		cachedPostingsDecompressions:       101,
		cachedPostingsDecompressionErrors:  101,
		CachedPostingsDecompressionTimeSum: 101,
		seriesTouched:                      101,
		SeriesTouchedSizeSum:               101,
		seriesFetched:                      101,
		SeriesFetchedSizeSum:               101,
		seriesFetchCount:                   101,
		SeriesFetchDurationSum:             101,
		SeriesDownloadLatencySum:           101,
		chunksTouched:                      101,
		ChunksTouchedSizeSum:               101,
		chunksFetched:                      101,
		ChunksFetchedSizeSum:               101,
		chunksFetchCount:                   101,
		ChunksFetchDurationSum:             101,
		ChunksDownloadLatencySum:           101,
		GetAllDuration:                     101,
		mergedSeriesCount:                  101,
		mergedChunksCount:                  101,
		MergeDuration:                      101,
		DataDownloadedSizeSum:              101,
	}

	s.merge(o)
	testutil.Equals(t, e, s)
}

func TestBucketStoreStreamingSeriesLimit(t *testing.T) {
	t.Parallel()

	logger := log.NewNopLogger()
	tmpDir := t.TempDir()
	bktDir := filepath.Join(tmpDir, "bkt")
	auxDir := filepath.Join(tmpDir, "aux")
	metaDir := filepath.Join(tmpDir, "meta")
	extLset := labels.FromStrings("region", "eu-west")

	testutil.Ok(t, os.MkdirAll(metaDir, os.ModePerm))
	testutil.Ok(t, os.MkdirAll(auxDir, os.ModePerm))

	bkt, err := filesystem.NewBucket(bktDir)
	testutil.Ok(t, err)
	t.Cleanup(func() { testutil.Ok(t, bkt.Close()) })

	headOpts := tsdb.DefaultHeadOptions()
	headOpts.ChunkDirRoot = tmpDir
	headOpts.ChunkRange = 1000
	h, err := tsdb.NewHead(nil, nil, nil, nil, headOpts, nil)
	testutil.Ok(t, err)
	t.Cleanup(func() { testutil.Ok(t, h.Close()) })

	app := h.Appender(context.Background())
	_, err = app.Append(0, labels.FromStrings("a", "1", "z", "1"), 0, 1)
	testutil.Ok(t, err)
	_, err = app.Append(0, labels.FromStrings("a", "1", "z", "2"), 0, 1)
	testutil.Ok(t, err)
	_, err = app.Append(0, labels.FromStrings("a", "1", "z", "3"), 0, 1)
	testutil.Ok(t, err)
	_, err = app.Append(0, labels.FromStrings("a", "1", "z", "4"), 0, 1)
	testutil.Ok(t, err)
	_, err = app.Append(0, labels.FromStrings("a", "1", "z", "5"), 0, 1)
	testutil.Ok(t, err)
	_, err = app.Append(0, labels.FromStrings("a", "1", "z", "6"), 0, 1)
	testutil.Ok(t, err)
	testutil.Ok(t, app.Commit())

	id := storetestutil.CreateBlockFromHead(t, auxDir, h)

	auxBlockDir := filepath.Join(auxDir, id.String())
	_, err = metadata.InjectThanos(log.NewNopLogger(), auxBlockDir, metadata.Thanos{
		Labels:     extLset.Map(),
		Downsample: metadata.ThanosDownsample{Resolution: 0},
		Source:     metadata.TestSource,
	}, nil)
	testutil.Ok(t, err)
	testutil.Ok(t, block.Upload(context.Background(), logger, bkt, auxBlockDir, metadata.NoneFunc))

	chunkPool, err := NewDefaultChunkBytesPool(2e5)
	testutil.Ok(t, err)

	insBkt := objstore.WithNoopInstr(bkt)
	baseBlockIDsFetcher := block.NewConcurrentLister(logger, insBkt)
	metaFetcher, err := block.NewMetaFetcher(logger, 20, insBkt, baseBlockIDsFetcher, metaDir, nil, []block.MetadataFilter{
		block.NewTimePartitionMetaFilter(allowAllFilterConf.MinTime, allowAllFilterConf.MaxTime),
	})
	testutil.Ok(t, err)

	firstBytesLimiterChecked := false
	secondBytesLimiterChecked := false

	// Set series limit to 2. Only pass if series limiter applies
	// for lazy postings only.
	bucketStore, err := NewBucketStore(
		objstore.WithNoopInstr(bkt),
		metaFetcher,
		"",
		NewChunksLimiterFactory(10e6),
		NewSeriesLimiterFactory(2),
		func(_ prometheus.Counter) BytesLimiter {
			return &compositeBytesLimiterMock{
				limiters: []BytesLimiter{
					&bytesLimiterMock{
						limitFunc: func(_ uint64, _ StoreDataType) error {
							firstBytesLimiterChecked = true
							return nil
						},
					},
					&bytesLimiterMock{
						limitFunc: func(_ uint64, _ StoreDataType) error {
							secondBytesLimiterChecked = true
							return nil
						},
					},
				},
			}
		},
		NewGapBasedPartitioner(PartitionerMaxGapSize),
		20,
		true,
		DefaultPostingOffsetInMemorySampling,
		false,
		false,
		1*time.Minute,
		WithChunkPool(chunkPool),
		WithFilterConfig(allowAllFilterConf),
		WithLazyExpandedPostings(true),
		WithBlockEstimatedMaxSeriesFunc(func(_ metadata.Meta) uint64 {
			return 1
		}),
	)
	testutil.Ok(t, err)
	t.Cleanup(func() { testutil.Ok(t, bucketStore.Close()) })

	testutil.Ok(t, bucketStore.SyncBlocks(context.Background()))

	req := &storepb.SeriesRequest{
		MinTime: timestamp.FromTime(minTime),
		MaxTime: timestamp.FromTime(maxTime),
		Matchers: []storepb.LabelMatcher{
			{Type: storepb.LabelMatcher_EQ, Name: "a", Value: "1"},
			{Type: storepb.LabelMatcher_RE, Name: "z", Value: "1|2"},
		},
	}
	srv := newStoreSeriesServer(context.Background())
	testutil.Ok(t, bucketStore.Series(req, srv))
	testutil.Equals(t, 2, len(srv.SeriesSet))
	testutil.Equals(t, true, firstBytesLimiterChecked)
	testutil.Equals(t, true, secondBytesLimiterChecked)
}

type bytesLimiterMock struct {
	limitFunc func(uint64, StoreDataType) error
}

func (m *bytesLimiterMock) ReserveWithType(num uint64, dataType StoreDataType) error {
	return m.limitFunc(num, dataType)
}

type compositeBytesLimiterMock struct {
	limiters []BytesLimiter
}

func (m *compositeBytesLimiterMock) ReserveWithType(num uint64, dataType StoreDataType) error {
	for _, l := range m.limiters {
		if err := l.ReserveWithType(num, dataType); err != nil {
			return err
		}
	}
	return nil
}

func TestBucketStoreMetadataLimit(t *testing.T) {
<<<<<<< HEAD
=======
	t.Parallel()

>>>>>>> 62038110
	tb := testutil.NewTB(t)

	tmpDir := t.TempDir()

	bkt, err := filesystem.NewBucket(filepath.Join(tmpDir, "bkt"))
	testutil.Ok(tb, err)
	defer func() { testutil.Ok(tb, bkt.Close()) }()

	uploadTestBlock(tb, tmpDir, bkt, 30000)

	instrBkt := objstore.WithNoopInstr(bkt)
	logger := log.NewNopLogger()

	// Instance a real bucket store we'll use to query the series.
	baseBlockIDsFetcher := block.NewConcurrentLister(logger, instrBkt)
	fetcher, err := block.NewMetaFetcher(logger, 10, instrBkt, baseBlockIDsFetcher, tmpDir, nil, nil)
	testutil.Ok(tb, err)

	indexCache, err := storecache.NewInMemoryIndexCacheWithConfig(logger, nil, nil, storecache.InMemoryIndexCacheConfig{})
	testutil.Ok(tb, err)

	store, err := NewBucketStore(
		instrBkt,
		fetcher,
		tmpDir,
		NewChunksLimiterFactory(0),
		NewSeriesLimiterFactory(0),
		NewBytesLimiterFactory(0),
		NewGapBasedPartitioner(PartitionerMaxGapSize),
		10,
		false,
		DefaultPostingOffsetInMemorySampling,
		true,
		false,
		0,
		WithLogger(logger),
		WithIndexCache(indexCache),
	)
	testutil.Ok(tb, err)
	testutil.Ok(tb, store.SyncBlocks(context.Background()))

	seriesTests := map[string]struct {
		limit           int64
		expectedResults int
	}{
		"series without limit": {
			expectedResults: 12000,
		},
		"series with limit": {
			limit:           11000,
			expectedResults: 11000,
		},
	}

	for testName, testData := range seriesTests {
		t.Run(testName, func(t *testing.T) {
			req := &storepb.SeriesRequest{
				MinTime: timestamp.FromTime(minTime),
				MaxTime: timestamp.FromTime(maxTime),
				Limit:   testData.limit,
				Matchers: []storepb.LabelMatcher{
					{Type: storepb.LabelMatcher_EQ, Name: "j", Value: "foo"},
				},
			}

			srv := newStoreSeriesServer(context.Background())
			err = store.Series(req, srv)
			testutil.Ok(t, err)
			testutil.Assert(t, len(srv.SeriesSet) == testData.expectedResults)
		})
	}

	labelNamesTests := map[string]struct {
		limit           int64
		expectedResults []string
	}{
		"label names without limit": {
			expectedResults: []string{"ext1", "i", "j", "n", "uniq"},
		},
		"label names with limit": {
			limit:           3,
			expectedResults: []string{"ext1", "i", "j"},
		},
	}

	for testName, testData := range labelNamesTests {
		t.Run(testName, func(t *testing.T) {
			req := &storepb.LabelNamesRequest{
				Start: timestamp.FromTime(minTime),
				End:   timestamp.FromTime(maxTime),
				Limit: testData.limit,
				Matchers: []storepb.LabelMatcher{
					{Type: storepb.LabelMatcher_EQ, Name: "j", Value: "foo"},
				},
			}

			resp, err := store.LabelNames(context.Background(), req)
			testutil.Ok(t, err)
			testutil.Equals(t, testData.expectedResults, resp.Names)
		})
	}

	labelValuesTests := map[string]struct {
		limit           int64
		expectedResults []string
	}{
		"label values without limit": {
			expectedResults: []string{"bar", "foo"},
		},
		"label values with limit": {
			limit:           1,
			expectedResults: []string{"bar"},
		},
	}

	for testName, testData := range labelValuesTests {
		t.Run(testName, func(t *testing.T) {
			req := &storepb.LabelValuesRequest{
				Start: timestamp.FromTime(minTime),
				End:   timestamp.FromTime(maxTime),
				Label: "j",
				Limit: testData.limit,
				Matchers: []storepb.LabelMatcher{
					{Type: storepb.LabelMatcher_RE, Name: "j", Value: "(foo|bar)"},
				},
			}

			resp, err := store.LabelValues(context.Background(), req)
			testutil.Ok(t, err)
			testutil.Equals(t, testData.expectedResults, resp.Values)
		})
	}
}<|MERGE_RESOLUTION|>--- conflicted
+++ resolved
@@ -69,11 +69,8 @@
 var emptyRelabelConfig = make([]*relabel.Config, 0)
 
 func TestRawChunkReset(t *testing.T) {
-<<<<<<< HEAD
-=======
 	t.Parallel()
 
->>>>>>> 62038110
 	r := rawChunk([]byte{1, 2})
 	r.Reset([]byte{3, 4})
 	testutil.Equals(t, []byte(r), []byte{3, 4})
@@ -664,11 +661,7 @@
 }
 
 func TestBucketStore_TSDBInfo(t *testing.T) {
-<<<<<<< HEAD
-	defer custom.TolerantVerifyLeak(t)
-=======
 	t.Parallel()
->>>>>>> 62038110
 
 	ctx, cancel := context.WithCancel(context.Background())
 	defer cancel()
@@ -1344,11 +1337,8 @@
 }
 
 func TestLazyExpandedPostingsEmptyPostings(t *testing.T) {
-<<<<<<< HEAD
-=======
 	t.Parallel()
 
->>>>>>> 62038110
 	tmpDir := t.TempDir()
 
 	bkt, err := filesystem.NewBucket(filepath.Join(tmpDir, "bkt"))
@@ -2947,11 +2937,8 @@
 }
 
 func TestExpandPostingsWithContextCancel(t *testing.T) {
-<<<<<<< HEAD
-=======
 	t.Parallel()
 
->>>>>>> 62038110
 	// Not enough number of postings to check context cancellation.
 	p := index.NewListPostings([]storage.SeriesRef{1, 2, 3, 4, 5, 6, 7, 8})
 	ctx, cancel := context.WithCancel(context.Background())
@@ -3970,11 +3957,8 @@
 }
 
 func TestBucketStoreMetadataLimit(t *testing.T) {
-<<<<<<< HEAD
-=======
 	t.Parallel()
 
->>>>>>> 62038110
 	tb := testutil.NewTB(t)
 
 	tmpDir := t.TempDir()
