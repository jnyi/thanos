# Changelog

All notable changes to this project will be documented in this file.

The format is based on [Keep a Changelog](http://keepachangelog.com/en/1.0.0/) and this project adheres to [Semantic Versioning](http://semver.org/spec/v2.0.0.html).

NOTE: As semantic versioning states all 0.y.z releases can contain breaking changes in API (flags, grpc API, any backward compatibility)

We use *breaking :warning:* to mark changes that are not backward compatible (relates only to v0.y.z releases.)

## Unreleased

### Fixed

- [#7323](https://github.com/thanos-io/thanos/pull/7323) Sidecar: wait for prometheus on startup
- [#7326](https://github.com/thanos-io/thanos/pull/7326) Query: fixing exemplars proxy when querying stores with multiple tenants.
- [#7335](https://github.com/thanos-io/thanos/pull/7335) Dependency: Update minio-go to v7.0.70 which includes support for EKS Pod Identity.
- [#6948](https://github.com/thanos-io/thanos/pull/6948) Receive: fix goroutines leak during series requests to thanos store api.

### Added

- [#7317](https://github.com/thanos-io/thanos/pull/7317) Tracing: allow specifying resource attributes for the OTLP configuration.
<<<<<<< HEAD
- [#7363](https://github.com/thanos-io/thanos/pull/7363) Query-frontend: set value of remote_user field in Slow Query Logs from HTTP header
=======
- [#7367](https://github.com/thanos-io/thanos/pull/7367) Store Gateway: log request ID in request logs.
>>>>>>> fa0b4bde

### Changed

- [#7334](https://github.com/thanos-io/thanos/pull/7334) Compactor: do not vertically compact downsampled blocks. Such cases are now marked with `no-compact-mark.json`. Fixes panic `panic: unexpected seriesToChunkEncoder lack of iterations`.

### Removed

## [v0.35.0](https://github.com/thanos-io/thanos/tree/release-0.35) - 02.05.2024

### Fixed

- [#7083](https://github.com/thanos-io/thanos/pull/7083) Store Gateway: Fix lazy expanded postings with 0 length failed to be cached.
- [#7080](https://github.com/thanos-io/thanos/pull/7080) Receive: race condition in handler Close() when stopped early
- [#7132](https://github.com/thanos-io/thanos/pull/7132) Documentation: fix broken helm installation instruction
- [#7134](https://github.com/thanos-io/thanos/pull/7134) Store, Compact: Revert the recursive block listing mechanism introduced in https://github.com/thanos-io/thanos/pull/6474 and use the same strategy as in 0.31. Introduce a `--block-discovery-strategy` flag to control the listing strategy so that a recursive lister can still be used if the tradeoff of slower but cheaper discovery is preferred.
- [#7122](https://github.com/thanos-io/thanos/pull/7122) Store Gateway: Fix lazy expanded postings estimate base cardinality using posting group with remove keys.
- [#7166](https://github.com/thanos-io/thanos/pull/7166) Receive/MultiTSDB: Do not delete non-uploaded blocks
- [#7179](https://github.com/thanos-io/thanos/pull/7179) Query: Fix merging of query analysis
- [#7224](https://github.com/thanos-io/thanos/pull/7224) Query-frontend: Add Redis username to the client configuration.
- [#7220](https://github.com/thanos-io/thanos/pull/7220) Store Gateway: Fix lazy expanded postings caching partial expanded postings and bug of estimating remove postings with non existent value. Added `PromQLSmith` based fuzz test to improve correctness.
- [#7225](https://github.com/thanos-io/thanos/pull/7225) Compact: Don't halt due to overlapping sources when vertical compaction is enabled
- [#7244](https://github.com/thanos-io/thanos/pull/7244) Query: Fix Internal Server Error unknown targetHealth: "unknown" when trying to open the targets page.
- [#7248](https://github.com/thanos-io/thanos/pull/7248) Receive: Fix RemoteWriteAsync was sequentially executed causing high latency in the ingestion path.
- [#7271](https://github.com/thanos-io/thanos/pull/7271) Query: fixing dedup iterator when working on mixed sample types.
- [#7289](https://github.com/thanos-io/thanos/pull/7289) Query Frontend: show warnings from downstream queries.
- [#7308](https://github.com/thanos-io/thanos/pull/7308) Store: Batch TSDB Infos for blocks.
- [#7301](https://github.com/thanos-io/thanos/pull/7301) Store Gateway: fix index header reader `PostingsOffsets` returning wrong values.

### Added

- [#7155](https://github.com/thanos-io/thanos/pull/7155) Receive: Add tenant globbing support to hashring config
- [#7231](https://github.com/thanos-io/thanos/pull/7231) Tracing: added missing sampler types
- [#7194](https://github.com/thanos-io/thanos/pull/7194) Downsample: retry objstore related errors
- [#7105](https://github.com/thanos-io/thanos/pull/7105) Rule: add flag `--query.enable-x-functions` to allow usage of extended promql functions (xrate, xincrease, xdelta) in loaded rules
- [#6867](https://github.com/thanos-io/thanos/pull/6867) Query UI: Tenant input box added to the Query UI, in order to be able to specify which tenant the query should use.
- [#7186](https://github.com/thanos-io/thanos/pull/7186) Query UI: Only show tenant input box when query tenant enforcement is enabled
- [#7175](https://github.com/thanos-io/thanos/pull/7175) Query: Add `--query.mode=distributed` which enables the new distributed mode of the Thanos query engine.
- [#7199](https://github.com/thanos-io/thanos/pull/7199) Reloader: Add support for watching and decompressing Prometheus configuration directories
- [#7200](https://github.com/thanos-io/thanos/pull/7175) Query: Add `--selector.relabel-config` and `--selector.relabel-config-file` flags which allows scoping the Querier to a subset of matched TSDBs.
- [#7233](https://github.com/thanos-io/thanos/pull/7233) UI: Showing Block Size Stats
- [#7256](https://github.com/thanos-io/thanos/pull/7256) Receive: Split remote-write HTTP requests via tenant labels of series
- [#7269](https://github.com/thanos-io/thanos/pull/7269) Query UI: Show peak/total samples in query analysis
- [#7280](https://github.com/thanos-io/thanos/pull/7281) *: Adding User-Agent to request logs
- [#7219](https://github.com/thanos-io/thanos/pull/7219) Receive: add `--remote-write.client-tls-secure` and `--remote-write.client-tls-skip-verify` flags to stop relying on grpc server config to determine grpc client secure/skipVerify.
- [#7297](https://github.com/thanos-io/thanos/pull/7297) *: mark as not queryable if status is not ready
- [#7302](https://github.com/thanos-io/thanos/pull/7303) Considering the `X-Forwarded-For` header for the remote address in the logs.
- [#7304](https://github.com/thanos-io/thanos/pull/7304) Store: Use loser trees for merging results

### Changed

- [#7123](https://github.com/thanos-io/thanos/pull/7123) Rule: Change default Alertmanager API version to v2.
- [#7192](https://github.com/thanos-io/thanos/pull/7192) Rule: Do not turn off ruler even if resolving fails
- [#7223](https://github.com/thanos-io/thanos/pull/7223) Automatic detection of memory limits and configure GOMEMLIMIT to match.
- [#7283](https://github.com/thanos-io/thanos/pull/7283) Compact: *breaking :warning:* Replace group with resolution in compact downsample metrics to avoid cardinality explosion with large numbers of groups.
- [#7305](https://github.com/thanos-io/thanos/pull/7305) Query|Receiver: Do not log full request on ProxyStore by default.

### Removed

## [v0.34.1](https://github.com/thanos-io/thanos/tree/release-0.34) - 11.02.24

### Fixed

- [#7078](https://github.com/thanos-io/thanos/pull/7078) *: Bump gRPC to 1.57.2

### Added

### Changed

### Removed

## [v0.34.0](https://github.com/thanos-io/thanos/tree/release-0.34) - 26.01.24

### Fixed

- [#7011](https://github.com/thanos-io/thanos/pull/7011) Query Frontend: queries with negative offset should check whether it is cacheable or not.
- [#6874](https://github.com/thanos-io/thanos/pull/6874) Sidecar: fix labels returned by 'api/v1/series' in presence of conflicting external and inner labels.
- [#7009](https://github.com/thanos-io/thanos/pull/7009) Rule: Fix spacing error in URL.
- [#7082](https://github.com/thanos-io/thanos/pull/7082) Stores: fix label values edge case when requesting external label values with matchers
- [#7114](https://github.com/thanos-io/thanos/pull/7114) Stores: fix file path bug for minio v7.0.61

### Added

- [#6756](https://github.com/thanos-io/thanos/pull/6756) Query: Add `query.enable-tenancy` & `query.tenant-label-name` options to allow enforcement of tenancy on the query path, by injecting labels into queries (uses prom-label-proxy internally).
- [#6944](https://github.com/thanos-io/thanos/pull/6944) Receive: Added a new flag for maximum retention bytes.
- [#6891](https://github.com/thanos-io/thanos/pull/6891) Objstore: Bump `objstore` which adds support for Azure Workload Identity.
- [#6453](https://github.com/thanos-io/thanos/pull/6453) Sidecar: Added `--reloader.method` to support configuration reloads via SIHUP signal.
- [#6925](https://github.com/thanos-io/thanos/pull/6925) Store Gateway: Support float native histogram.
- [#6954](https://github.com/thanos-io/thanos/pull/6954) Index Cache: Support tracing for fetch APIs.
- [#6943](https://github.com/thanos-io/thanos/pull/6943) Ruler: Added `keep_firing_for` field in alerting rule.
- [#6972](https://github.com/thanos-io/thanos/pull/6972) Store Gateway: Apply series limit when streaming series for series actually matched if lazy postings is enabled.
- [#6984](https://github.com/thanos-io/thanos/pull/6984) Store Gateway: Added `--store.index-header-lazy-download-strategy` to specify how to lazily download index headers when lazy mmap is enabled.
- [#6887](https://github.com/thanos-io/thanos/pull/6887) Query Frontend: *breaking :warning:* Add tenant label to relevant exported metrics. Note that this change may cause some pre-existing custom dashboard queries to be incorrect due to the added label.
- [#7028](https://github.com/thanos-io/thanos/pull/7028) Query|Query Frontend: Add new `--query-frontend.enable-x-functions` flag to enable experimental extended functions.
- [#6884](https://github.com/thanos-io/thanos/pull/6884) Tools: Add upload-block command to upload blocks to object storage.
- [#7010](https://github.com/thanos-io/thanos/pull/7010) Cache: Added `set_async_circuit_breaker_*` to utilize the circuit breaker pattern for dynamically thresholding asynchronous set operations.

### Changed

- [#6539](https://github.com/thanos-io/thanos/pull/6539) Store: *breaking :warning:* Changed `--sync-block-duration` default 3m to 15m.

### Removed

- [#7014](https://github.com/thanos-io/thanos/pull/7014) *: *breaking :warning:* Removed experimental query pushdown feature to simplify query path. This feature has had high complexity for too little benefits. The responsibility for query pushdown will be moved to the distributed mode of the new 'thanos' promql engine.

## [v0.33.0](https://github.com/thanos-io/thanos/tree/release-0.33) - 18.12.2023

### Fixed

- [#6817](https://github.com/thanos-io/thanos/pull/6817) Store Gateway: fix `matchersToPostingGroups` label values variable got shadowed bug.

### Added
- [#6891](https://github.com/thanos-io/thanos/pull/6891) Objstore: Bump `objstore` which adds support for Azure Workload Identity.
- [#6605](https://github.com/thanos-io/thanos/pull/6605) Query Frontend: Support vertical sharding binary expression with metric name when no matching labels specified.
- [#6308](https://github.com/thanos-io/thanos/pull/6308) Ruler: Support configuration flag that allows customizing template for alert message.
- [#6760](https://github.com/thanos-io/thanos/pull/6760) Query Frontend: Added TLS support in `--query-frontend.downstream-tripper-config` and `--query-frontend.downstream-tripper-config-file`
- [#7004](https://github.com/thanos-io/thanos/pull/7004) Query Frontend: Support documented auto discovery for memcached
- [#6749](https://github.com/thanos-io/thanos/pull/6749) Store Gateway: Added `thanos_store_index_cache_fetch_duration_seconds` histogram for tracking latency of fetching data from index cache.
- [#6690](https://github.com/thanos-io/thanos/pull/6690) Store: *breaking :warning:* Add tenant label to relevant exported metrics. Note that this change may cause some pre-existing dashboard queries to be incorrect due to the added label.
- [#6530](https://github.com/thanos-io/thanos/pull/6530) / [#6690](https://github.com/thanos-io/thanos/pull/6690) Query: Add command line arguments for configuring tenants and forward tenant information to Store Gateway.
- [#6765](https://github.com/thanos-io/thanos/pull/6765) Index Cache: Add `enabled_items` to index cache config to selectively cache configured items. Available item types are `Postings`, `Series` and `ExpandedPostings`.
- [#6773](https://github.com/thanos-io/thanos/pull/6773) Index Cache: Add `ttl` to control the ttl to store items in remote index caches like memcached and redis.
- [#6794](https://github.com/thanos-io/thanos/pull/6794) Query: *breaking :warning:* Add tenant label to relevant exported metrics. Note that this change may cause some pre-existing custom dashboard queries to be incorrect due to the added label.
- [#6847](https://github.com/thanos-io/thanos/pull/6847) Store: Add `thanos_bucket_store_indexheader_download_duration_seconds` and `thanos_bucket_store_indexheader_load_duration_seconds` metrics for tracking latency of downloading and initializing the index-header.

### Changed

- [#6698](https://github.com/thanos-io/thanos/pull/6608) Receive: Change write log level from warn to info.
- [#6753](https://github.com/thanos-io/thanos/pull/6753) mixin(Rule): *breaking :warning:* Fixed the mixin rules with duplicate names and updated the promtool version from v0.37.0 to v0.47.0
- [#6772](https://github.com/thanos-io/thanos/pull/6772) *: Bump prometheus to v0.47.2-0.20231006112807-a5a4eab679cc
- [#6794](https://github.com/thanos-io/thanos/pull/6794) Receive: the exported HTTP metrics now uses the specified default tenant for requests where no tenants are found.

### Removed

- [#6686](https://github.com/thanos-io/thanos/pull/6686) Remove deprecated `--log.request.decision` flag. We now use `--request.logging-config` to set logging decisions.

## [v0.32.5](https://github.com/thanos-io/thanos/tree/release-0.32) - 18.10.2023

### Fixed

- [#6615](https://github.com/thanos-io/thanos/pull/6615) [#6805](https://github.com/thanos-io/thanos/pull/6805): Build with Go 1.21 and bump golang.org/x/net to v0.17 for addressing [CVE](https://groups.google.com/g/golang-announce/c/iNNxDTCjZvo)
- [#6802](https://github.com/thanos-io/thanos/pull/6802) Receive: head series limiter should not run if no head series limit is set.
- [#6816](https://github.com/thanos-io/thanos/pull/6816) Store: fix prometheus store label values matches for external labels

### Added

### Changed

### Removed

## [v0.32.4](https://github.com/thanos-io/thanos/tree/release-0.32) - 02.10.2023

### Fixed

- [#6746](https://github.com/thanos-io/thanos/pull/6746) Objstore: Upgrade with fixes [objstore#77](https://github.com/thanos-io/objstore/pull/77) and [objstore#78](https://github.com/thanos-io/objstore/pull/78).

### Added

### Changed

### Removed

## [v0.32.3](https://github.com/thanos-io/thanos/tree/release-0.32) - 20.09.2023

### Fixed

- [#6692](https://github.com/thanos-io/thanos/pull/6692) Store: Fix matching bug when using empty alternative in regex matcher, for example (a||b).
- [#6679](https://github.com/thanos-io/thanos/pull/6697) Store: Fix block deduplication
- [#6706](https://github.com/thanos-io/thanos/pull/6706) Store: Series responses should always be sorted
- [#7286](https://github.com/thanos-io/thanos/pull/7286) Query: Propagate instant query warnings in distributed execution mode.

### Added

### Changed

- [#6664](https://github.com/thanos-io/thanos/pull/6664) *: Update Prometheus to 2.46.1.
- [#6722](https://github.com/thanos-io/thanos/pull/6722) *: Optimize iterations on GCS buckets by requesting only object names.
- [#6544](https://github.com/thanos-io/thanos/pull/6500) Objstore: Update objstore to latest version which adds a new metric regarding uploaded TSDB bytes

### Removed

## [v0.32.2](https://github.com/thanos-io/thanos/tree/release-0.32) - 31.08.2023

### Fixed

- [#6675](https://github.com/thanos-io/thanos/pull/6675) Store: Fix race when iterating blocks
- [#6679](https://github.com/thanos-io/thanos/pull/6679) Store: Record stats even on ExpandPostings error
- [#6681](https://github.com/thanos-io/thanos/pull/6681) Store: Fix forgotten field in store stats merge
- [#6684](https://github.com/thanos-io/thanos/pull/6684) Store: Fix postings reader short reads to address nil postings bug

### Added

### Changed

### Removed

## [v0.32.1](https://github.com/thanos-io/thanos/tree/release-0.32) - 28.08.2023

### Fixed

- [#6650](https://github.com/thanos-io/thanos/pull/6650) Store: Fix error handling in decodePostings
- [#6654](https://github.com/thanos-io/thanos/pull/6654) Store: Fix ignored error in postings
- [#6655](https://github.com/thanos-io/thanos/pull/6655) Store: Fix bufio pool handling
- [#6669](https://github.com/thanos-io/thanos/pull/6669) Store: Fix mutable stringset memory usage

### Added

### Changed

- [#6664](https://github.com/thanos-io/thanos/pull/6664) *: Update Prometheus to 2.46.1.

### Removed

## [v0.32.0](https://github.com/thanos-io/thanos/tree/release-0.32) - 23.08.2023

### Added

- [#6437](https://github.com/thanos-io/thanos/pull/6437) Receive: make tenant stats limit configurable
- [#6369](https://github.com/thanos-io/thanos/pull/6369) Receive: add az-aware replication support for Ketama algorithm
- [#6185](https://github.com/thanos-io/thanos/pull/6185) Tracing: tracing in OTLP support configuring service_name.
- [#6192](https://github.com/thanos-io/thanos/pull/6192) Store: add flag `bucket-web-label` to select the label to use as timeline title in web UI
- [#6195](https://github.com/thanos-io/thanos/pull/6195) Receive: add flag `tsdb.too-far-in-future.time-window` to prevent clock skewed samples to pollute TSDB head and block all valid incoming samples.
- [#6273](https://github.com/thanos-io/thanos/pull/6273) Mixin: Allow specifying an instance name filter in dashboards
- [#6163](https://github.com/thanos-io/thanos/pull/6163) Receiver: Add hidden flag `--receive-forward-max-backoff` to configure the max backoff for forwarding requests.
- [#5777](https://github.com/thanos-io/thanos/pull/5777) Receive: Allow specifying tenant-specific external labels in Router Ingestor.
- [#6352](https://github.com/thanos-io/thanos/pull/6352) Store: Expose store gateway query stats in series response hints.
- [#6420](https://github.com/thanos-io/thanos/pull/6420) Index Cache: Cache expanded postings.
- [#6441](https://github.com/thanos-io/thanos/pull/6441) Compact: Compactor will set `index_stats` in `meta.json` file with max series and chunk size information.
- [#6466](https://github.com/thanos-io/thanos/pull/6466) Mixin (Receive): add limits alerting for configuration reload and meta-monitoring.
- [#6467](https://github.com/thanos-io/thanos/pull/6467) Mixin (Receive): add alert for tenant reaching head series limit.
- [#6528](https://github.com/thanos-io/thanos/pull/6528) Index Cache: Add histogram metric `thanos_store_index_cache_stored_data_size_bytes` for item size.
- [#6560](https://github.com/thanos-io/thanos/pull/6560) Thanos ruler: add flag to optionally disable adding Thanos params when querying metrics
- [#6574](https://github.com/thanos-io/thanos/pull/6574) Tools: Add min and max compactions range flags to `bucket replicate` command.
- [#6593](https://github.com/thanos-io/thanos/pull/6574) Store: Add `thanos_bucket_store_chunk_refetches_total` metric to track number of chunk refetches.
- [#6264](https://github.com/thanos-io/thanos/pull/6264) Query: Add Thanos logo in navbar
- [#6234](https://github.com/thanos-io/thanos/pull/6234) Query: Add ability to switch between `thanos` and `prometheus` engines dynamically via UI and API.
- [#6346](https://github.com/thanos-io/thanos/pull/6346) Query: Add ability to generate SQL-like query explanations when `thanos` engine is used.
- [#6646](https://github.com/thanos-io/thanos/pull/6646) Compact and Bucket: Add `--disable-admin-operations` flag in Compactor UI and Bucket UI

### Fixed
- [#6503](https://github.com/thanos-io/thanos/pull/6503) *: Change the engine behind `ContentPathReloader` to be completely independent of any filesystem concept. This effectively fixes this configuration reload when used with Kubernetes ConfigMaps, Secrets, or other volume mounts.
- [#6456](https://github.com/thanos-io/thanos/pull/6456) Store: fix crash when computing set matches from regex pattern
- [#6427](https://github.com/thanos-io/thanos/pull/6427) Receive: increased log level for failed uploads to `error`
- [#6172](https://github.com/thanos-io/thanos/pull/6172) query-frontend: return JSON formatted errors for invalid PromQL expression in the split by interval middleware.
- [#6171](https://github.com/thanos-io/thanos/pull/6171) Store: fix error handling on limits.
- [#6183](https://github.com/thanos-io/thanos/pull/6183) Receiver: fix off by one in multitsdb flush that will result in empty blocks if the head only contains one sample
- [#6197](https://github.com/thanos-io/thanos/pull/6197) Exemplar OTel: Fix exemplar for otel to use traceId instead of spanId and sample only if trace is sampled
- [#6207](https://github.com/thanos-io/thanos/pull/6207) Receive: Remove the shipper once a tenant has been pruned.
- [#6216](https://github.com/thanos-io/thanos/pull/6216) Receiver: removed hard-coded value of EnableExemplarStorage flag and set it according to max-exemplar value.
- [#6222](https://github.com/thanos-io/thanos/pull/6222) mixin(Receive): Fix tenant series received dashboard widget.
- [#6218](https://github.com/thanos-io/thanos/pull/6218) mixin(Store): handle ResourceExhausted as a non-server error. As a consequence, this error won't contribute to Store's grpc errors alerts.
- [#6271](https://github.com/thanos-io/thanos/pull/6271) Receive: Fix segfault in `LabelValues` during head compaction.
- [#6306](https://github.com/thanos-io/thanos/pull/6306) Tracing: tracing in OTLP utilize the OTEL_TRACES_SAMPLER env variable
- [#6330](https://github.com/thanos-io/thanos/pull/6330) Store: Fix inconsistent error for series limits.
- [#6342](https://github.com/thanos-io/thanos/pull/6342) Cache/Redis: Upgrade `rueidis` to v1.0.2 to to improve error handling while shrinking a redis cluster.
- [#6325](https://github.com/thanos-io/thanos/pull/6325) Store: return gRPC resource exhausted error for byte limiter.
- [#6399](https://github.com/thanos-io/thanos/pull/6399) *: Fix double-counting bug in http_request_duration metric
- [#6428](https://github.com/thanos-io/thanos/pull/6428) Report gRPC connnection errors in the logs.
- [#6519](https://github.com/thanos-io/thanos/pull/6519) Reloader: Use timeout for initial apply.
- [#6509](https://github.com/thanos-io/thanos/pull/6509) Store Gateway: Remove `memWriter` from `fileWriter` to reduce memory usage when sync index headers.
- [#6556](https://github.com/thanos-io/thanos/pull/6556) Thanos compact: respect block-files-concurrency setting when downsampling
- [#6592](https://github.com/thanos-io/thanos/pull/6592) Query Frontend: fix bugs in vertical sharding `without` and `union` function to allow more queries to be shardable.
- [#6317](https://github.com/thanos-io/thanos/pull/6317) *: Fix internal label deduplication bug, by resorting store response set.
- [#6189](https://github.com/thanos-io/thanos/pull/6189) Rule: Fix panic when calling API `/api/v1/rules?type=alert`.
- [#6598](https://github.com/thanos-io/thanos/pull/6598) compact: fix data corruption with "invalid size" error during downsample

### Changed
- [#6049](https://github.com/thanos-io/thanos/pull/6049) Compact: *breaking :warning:* Replace group with resolution in compact metrics to avoid cardinality explosion on compact metrics for large numbers of groups.
- [#6168](https://github.com/thanos-io/thanos/pull/6168) Receiver: Make ketama hashring fail early when configured with number of nodes lower than the replication factor.
- [#6201](https://github.com/thanos-io/thanos/pull/6201) Query-Frontend: Disable absent and absent_over_time for vertical sharding.
- [#6212](https://github.com/thanos-io/thanos/pull/6212) Query-Frontend: Disable scalar for vertical sharding.
- [#6107](https://github.com/thanos-io/thanos/pull/6107) *breaking :warning:* Change default user id in container image from 0(root) to 1001
- [#6228](https://github.com/thanos-io/thanos/pull/6228) Conditionally generate debug messages in ProxyStore to avoid memory bloat.
- [#6231](https://github.com/thanos-io/thanos/pull/6231) mixins: Add code/grpc-code dimension to error widgets.
- [#6244](https://github.com/thanos-io/thanos/pull/6244) mixin(Rule): Add rule evaluation failures to the Rule dashboard.
- [#6303](https://github.com/thanos-io/thanos/pull/6303) Store: added and start using streamed snappy encoding for postings list instead of block based one. This leads to constant memory usage during decompression. This approximately halves memory usage when decompressing a postings list in index cache.
- [#6071](https://github.com/thanos-io/thanos/pull/6071) Query Frontend: *breaking :warning:* Add experimental native histogram support for which we updated and aligned with the [Prometheus common](https://github.com/prometheus/common) model, which is used for caching so a cache reset required.
- [#6163](https://github.com/thanos-io/thanos/pull/6163) Receiver: changed default max backoff from 30s to 5s for forwarding requests. Can be configured with `--receive-forward-max-backoff`.
- [#6327](https://github.com/thanos-io/thanos/pull/6327) *: *breaking :warning:* Use histograms instead of summaries for instrumented handlers.
- [#6322](https://github.com/thanos-io/thanos/pull/6322) Logging: Avoid expensive log.Valuer evaluation for disallowed levels.
- [#6358](https://github.com/thanos-io/thanos/pull/6358) Query: Add +Inf bucket to query duration metrics
- [#6363](https://github.com/thanos-io/thanos/pull/6363) Store: Check context error when expanding postings.
- [#6405](https://github.com/thanos-io/thanos/pull/6405) Index Cache: Change postings cache key to include the encoding format used so that older Thanos versions would not try to decode it during the deployment of a new version.
- [#6479](https://github.com/thanos-io/thanos/pull/6479) Store: *breaking :warning:* Rename `thanos_bucket_store_cached_series_fetch_duration_seconds` to `thanos_bucket_store_series_fetch_duration_seconds` and `thanos_bucket_store_cached_postings_fetch_duration_seconds` to `thanos_bucket_store_postings_fetch_duration_seconds`.
- [#6474](https://github.com/thanos-io/thanos/pull/6474) Store/Compact: Reduce a large amount of `Exists` API calls against object storage when synchronizing meta files in favour of a recursive `Iter` call.
- [#6548](https://github.com/thanos-io/thanos/pull/6548) Objstore: Bump minio-go to v7.0.61.
- [#6187](https://github.com/thanos-io/thanos/pull/6187) *: Unify gRPC flags for all servers.
- [#6267](https://github.com/thanos-io/thanos/pull/6267) Query: Support unicode external label truncation.
- [#6371](https://github.com/thanos-io/thanos/pull/6371) Query: Only keep name in UI `store_matches` param.
- [#6609](https://github.com/thanos-io/thanos/pull/6609) *: Bump `go4.org/intern` to fix Go 1.21 builds.

### Removed
- [#6496](https://github.com/thanos-io/thanos/pull/6496) *: Remove unnecessary configuration reload from `ContentPathReloader` and improve its tests.
- [#6432](https://github.com/thanos-io/thanos/pull/6432) Receive: Remove duplicated `gopkg.in/fsnotify.v1` dependency.
- [#6332](https://github.com/thanos-io/thanos/pull/6332) *: Remove unmaintained `gzip` dependency.

## [v0.31.0](https://github.com/thanos-io/thanos/tree/release-0.31) - 22.03.2023

### Added

- [#5990](https://github.com/thanos-io/thanos/pull/5990) Cache/Redis: add support for Redis Sentinel via new option `master_name`.
- [#6008](https://github.com/thanos-io/thanos/pull/6008) *: Add counter metric `gate_queries_total` to gate.
- [#5926](https://github.com/thanos-io/thanos/pull/5926) Receiver: Add experimental string interning in writer. Can be enabled with a hidden flag `--writer.intern`.
- [#5773](https://github.com/thanos-io/thanos/pull/5773) Store: Support disabling cache index header file by setting `--no-cache-index-header`. When toggled, Stores can run without needing persistent disks.
- [#5653](https://github.com/thanos-io/thanos/pull/5653) Receive: Allow setting hashing algorithm per tenant in hashrings config.
- [#6074](https://github.com/thanos-io/thanos/pull/6074) *: Add histogram metrics `thanos_store_server_series_requested` and `thanos_store_server_chunks_requested` to all Stores.
- [#6074](https://github.com/thanos-io/thanos/pull/6074) *: Allow configuring series and sample limits per `Series` request for all Stores.
- [#6104](https://github.com/thanos-io/thanos/pull/6104) Objstore: Support S3 session token.
- [#5548](https://github.com/thanos-io/thanos/pull/5548) Query: Add experimental support for load balancing across multiple Store endpoints.
- [#6148](https://github.com/thanos-io/thanos/pull/6148) Query-frontend: Add `traceID` to slow query detected log line.
- [#6153](https://github.com/thanos-io/thanos/pull/6153) Query-frontend: Add `remote_user` (from http basic auth) and `remote_addr` to slow query detected log line.
- [#6406](https://github.com/thanos-io/thanos/pull/6406) Receive: Allow tenants to be configured with unlimited active series by setting head_series_limit to 0.

### Fixed

- [#5995](https://github.com/thanos-io/thanos/pull/5995) Sidecar: Loads TLS certificate during startup.
- [#6044](https://github.com/thanos-io/thanos/pull/6044) Receive: Mark out-of-window errors as conflict when out-of-window samples ingestion is used.
- [#6050](https://github.com/thanos-io/thanos/pull/6050) Store: Re-try bucket store initial sync upon failure.
- [#6067](https://github.com/thanos-io/thanos/pull/6067) Receive: Fix panic when querying uninitialized TSDBs.
- [#6082](https://github.com/thanos-io/thanos/pull/6082) Query: Don't error when no stores are matched.
- [#6098](https://github.com/thanos-io/thanos/pull/6098) Cache/Redis: Upgrade `rueidis` to v0.0.93 to fix potential panic when the client-side caching is disabled.
- [#6103](https://github.com/thanos-io/thanos/pull/6103) Mixins(Rule): Fix expression for long rule evaluations.
- [#6121](https://github.com/thanos-io/thanos/pull/6121) Receive: Deduplicate meta-monitoring queries for [Active Series Limiting](https://thanos.io/tip/components/receive.md/#active-series-limiting-experimental).
- [#6137](https://github.com/thanos-io/thanos/pull/6137) Downsample: Repair of non-empty XOR chunks during 1h downsampling.
- [#6125](https://github.com/thanos-io/thanos/pull/6125) Query Frontend: Fix vertical shardable instant queries do not produce sorted results for `sort`, `sort_desc`, `topk` and `bottomk` functions.
- [#6203](https://github.com/thanos-io/thanos/pull/6203) Receive: Fix panic in head compaction under high query load.

### Changed

- [#6010](https://github.com/thanos-io/thanos/pull/6010) *: Upgrade Prometheus to v0.42.0.
- [#5999](https://github.com/thanos-io/thanos/pull/5999) *: Upgrade Alertmanager dependency to v0.25.0.
- [#6520](https://github.com/thanos-io/thanos/pull/6520): Switch query-frontend to use [Rueidis](https://github.com/redis/rueidis) client. Deleted `idle_timeout`, `max_conn_age`, `pool_size`, `min_idle_conns` fields as they are not used anymore.
- [#5887](https://github.com/thanos-io/thanos/pull/5887) Tracing: Make sure rate limiting sampler is the default, as was the case in version pre-0.29.0.
- [#5997](https://github.com/thanos-io/thanos/pull/5997) Rule: switch to miekgdns DNS resolver as the default one.
- [#6126](https://github.com/thanos-io/thanos/pull/6126) Build with Go 1.20
- [#6035](https://github.com/thanos-io/thanos/pull/6035) Tools (replicate): Support all types of matchers to match blocks for replication. Change matcher parameter from string slice to a single string.
- [#6131](https://github.com/thanos-io/thanos/pull/6131) Store: *breaking :warning:* Use Histograms instead of Summaries for bucket metrics.

## [v0.30.2](https://github.com/thanos-io/thanos/tree/release-0.30) - 28.01.2023

### Fixed

- [#6066](https://github.com/thanos-io/thanos/pull/6066) Tracing: fixed panic because of nil sampler
- [#6086](https://github.com/thanos-io/thanos/pull/6086) Store Gateway: Fix store-gateway deadlock due to not close BlockSeriesClient

## [v0.30.1](https://github.com/thanos-io/thanos/tree/release-0.30) - 4.01.2023

### Fixed

- [#6009](https://github.com/thanos-io/thanos/pull/6009) Query Frontend/Store: fix duplicate metrics registration in Redis client

## [v0.30.0](https://github.com/thanos-io/thanos/tree/release-0.30) - 2.01.2023

NOTE: Querier's `query.promql-engine` flag enabling new PromQL engine is now unhidden. We encourage users to use new experimental PromQL engine for efficiency reasons.

### Fixed

- [#5716](https://github.com/thanos-io/thanos/pull/5716) DNS: Fix miekgdns resolver LookupSRV to work with CNAME records.
- [#5844](https://github.com/thanos-io/thanos/pull/5844) Query Frontend: Fixes @ modifier time range when splitting queries by interval.
- [#5854](https://github.com/thanos-io/thanos/pull/5854) Query Frontend: `lookback_delta` param is now handled in query frontend.
- [#5860](https://github.com/thanos-io/thanos/pull/5860) Query: Fixed bug of not showing query warnings in Thanos UI.
- [#5856](https://github.com/thanos-io/thanos/pull/5856) Store: Fixed handling of debug logging flag.
- [#5230](https://github.com/thanos-io/thanos/pull/5230) Rule: Stateless ruler support restoring `for` state from query API servers. The query API servers should be able to access the remote write storage.
- [#5880](https://github.com/thanos-io/thanos/pull/5880) Query Frontend: Fixes some edge cases of query sharding analysis.
- [#5893](https://github.com/thanos-io/thanos/pull/5893) Cache: Fixed redis client not respecting `SetMultiBatchSize` config value.
- [#5966](https://github.com/thanos-io/thanos/pull/5966) Query: Fixed mint and maxt when selecting series for the `api/v1/series` HTTP endpoint.
- [#5948](https://github.com/thanos-io/thanos/pull/5948) Store: `chunks_fetched_duration` wrong calculation.
- [#5910](https://github.com/thanos-io/thanos/pull/5910) Receive: Fixed ketama quorum bug that was could cause success response for failed replication. This also optimize heavily receiver CPU use.

### Added

- [#5814](https://github.com/thanos-io/thanos/pull/5814) Store: Added metric `thanos_bucket_store_postings_size_bytes` that shows the distribution of how many postings (in bytes) were needed for each Series() call in Thanos Store. Useful for determining limits.
- [#5703](https://github.com/thanos-io/thanos/pull/5703) StoreAPI: Added `hash` field to series' chunks. Store gateway and receive implements that field and proxy leverage that for quicker deduplication.
- [#5801](https://github.com/thanos-io/thanos/pull/5801) Store: Added a new flag `--store.grpc.downloaded-bytes-limit` that limits the number of bytes downloaded in each Series/LabelNames/LabelValues call. Use `thanos_bucket_store_postings_size_bytes` for determining the limits.
- [#5836](https://github.com/thanos-io/thanos/pull/5836) Receive: Added hidden flag `tsdb.memory-snapshot-on-shutdown` to enable experimental TSDB feature to snapshot on shutdown. This is intended to speed up receiver restart.
- [#5839](https://github.com/thanos-io/thanos/pull/5839) Receive: Added parameter `--tsdb.out-of-order.time-window` to set time window for experimental out-of-order samples ingestion. Disabled by default (set to 0s). Please note if you enable this option and you use compactor, make sure you set the `--enable-vertical-compaction` flag, otherwise you might risk compactor halt.
- [#5889](https://github.com/thanos-io/thanos/pull/5889) Query Frontend: Added support for vertical sharding `label_replace` and `label_join` functions.
- [#5865](https://github.com/thanos-io/thanos/pull/5865) Compact: Retry on sync metas error.
- [#5819](https://github.com/thanos-io/thanos/pull/5819) Store: Added a few objectives for Store's data summaries (touched/fetched amount and sizes). They are: 50, 95, and 99 quantiles.
- [#5837](https://github.com/thanos-io/thanos/pull/5837) Store: Added streaming retrival of series from object storage.
- [#5940](https://github.com/thanos-io/thanos/pull/5940) Objstore: Support for authenticating to Swift using application credentials.
- [#5945](https://github.com/thanos-io/thanos/pull/5945) Tools: Added new `no-downsample` marker to skip blocks when downsampling via `thanos tools bucket mark --marker=no-downsample-mark.json`. This will skip downsampling for blocks with the new marker.
- [#5977](https://github.com/thanos-io/thanos/pull/5977) Tools: Added remove flag on bucket mark command to remove deletion, no-downsample or no-compact markers on the block

### Changed

- [#5785](https://github.com/thanos-io/thanos/pull/5785) Query: `thanos_store_nodes_grpc_connections` now trimms `external_labels` label name longer than 1000 character. It also allows customizations in what labels to preserve using `query.conn-metric.label` flag.
- [#5542](https://github.com/thanos-io/thanos/pull/5542) Mixin: Added query concurrency panel to Querier dashboard.
- [#5846](https://github.com/thanos-io/thanos/pull/5846) Query Frontend: vertical query sharding supports subqueries.
- [#5593](https://github.com/thanos-io/thanos/pull/5593) Cache: switch Redis client to [Rueidis](https://github.com/rueian/rueidis). Rueidis is [faster](https://github.com/rueian/rueidis#benchmark-comparison-with-go-redis-v9) and provides [client-side caching](https://redis.io/docs/manual/client-side-caching/). It is highly recommended to use it so that repeated requests for the same key would not be needed.
- [#5896](https://github.com/thanos-io/thanos/pull/5896) *: Upgrade Prometheus to v0.40.7 without implementing native histogram support. *Querying native histograms will fail with `Error executing query: invalid chunk encoding "<unknown>"` and native histograms in write requests are ignored.*
- [#5909](https://github.com/thanos-io/thanos/pull/5909) Receive: Compact tenant head after no appends have happened for 1.5 `tsdb.max-block-size`.
- [#5838](https://github.com/thanos-io/thanos/pull/5838) Mixin: Added data touched type to Store dashboard.
- [#5922](https://github.com/thanos-io/thanos/pull/5922) Compact: Retry on clean, partial marked errors when possible.

### Removed

- [#5824](https://github.com/thanos-io/thanos/pull/5824) Mixin: Remove noisy `ThanosReceiveTrafficBelowThreshold` alert.

## [v0.29.0](https://github.com/thanos-io/thanos/tree/release-0.29) - 2022.11.03

### Fixed

- [#5642](https://github.com/thanos-io/thanos/pull/5642) Receive: Log labels correctly in writer debug messages.
- [#5655](https://github.com/thanos-io/thanos/pull/5655) Receive: Fix recreating already pruned tenants.
- [#5702](https://github.com/thanos-io/thanos/pull/5702) Store: Upgrade minio-go/v7 to fix panic caused by leaked goroutines.
- [#5736](https://github.com/thanos-io/thanos/pull/5736) Compact: Fix crash in GatherNoCompactionMarkFilter.NoCompactMarkedBlocks.
- [#5763](https://github.com/thanos-io/thanos/pull/5763) Compact: Enable metadata cache.
- [#5759](https://github.com/thanos-io/thanos/pull/5759) Compact: Fix missing duration log key.
- [#5799](https://github.com/thanos-io/thanos/pull/5799) Query Frontend: Fixed sharding behaviour for vector matches. Now queries with sharding should work properly where the query looks like: `foo and without (lbl) bar`.

### Added

- [#5565](https://github.com/thanos-io/thanos/pull/5565) Receive: Allow remote write request limits to be defined per file and tenant (experimental).
* [#5654](https://github.com/thanos-io/thanos/pull/5654) Query: add `--grpc-compression` flag that controls the compression used in gRPC client. With the flag it is now possible to compress the traffic between Query and StoreAPI nodes - you get lower network usage in exchange for a bit higher CPU/RAM usage.
- [#5650](https://github.com/thanos-io/thanos/pull/5650) Query Frontend: Add sharded queries metrics. `thanos_frontend_sharding_middleware_queries_total` shows how many queries were sharded or not sharded.
- [#5658](https://github.com/thanos-io/thanos/pull/5658) Query Frontend: Introduce new optional parameters (`query-range.min-split-interval`, `query-range.max-split-interval`, `query-range.horizontal-shards`) to implement more dynamic horizontal query splitting.
- [#5721](https://github.com/thanos-io/thanos/pull/5721) Store: Add metric `thanos_bucket_store_empty_postings_total` for number of empty postings when fetching series.
- [#5723](https://github.com/thanos-io/thanos/pull/5723) Compactor: Support disable block viewer UI.
- [#5674](https://github.com/thanos-io/thanos/pull/5674) Query Frontend/Store: Add support connecting to redis using TLS.
- [#5734](https://github.com/thanos-io/thanos/pull/5734) Store: Support disable block viewer UI.
- [#5411](https://github.com/thanos-io/thanos/pull/5411) Tracing: Add OpenTelemetry Protocol exporter.
- [#5779](https://github.com/thanos-io/thanos/pull/5779) Objstore: Support specifying S3 storage class.
- [#5741](https://github.com/thanos-io/thanos/pull/5741) Query: add metrics on how much data is being selected by downstream Store APIs.
- [#5673](https://github.com/thanos-io/thanos/pull/5673) Receive: Reload tenant limit configuration on file change.
- [#5749](https://github.com/thanos-io/thanos/pull/5749) Query Frontend: Added small LRU cache to cache query analysis results.
- [#6544](https://github.com/thanos-io/thanos/pull/6500) Objstore: Update objstore to latest version which adds a new metric regarding uploaded TSDB bytes

### Changed

- [#5738](https://github.com/thanos-io/thanos/pull/5738) Global: replace `crypto/sha256` with `minio/sha256-simd` to make hash calculation faster in metadata and reloader packages.
- [#5648](https://github.com/thanos-io/thanos/pull/5648) Query Frontend: cache vertical shards in query-frontend.
- [#5753](https://github.com/thanos-io/thanos/pull/5753) Build with Go 1.19.
- [#5255](https://github.com/thanos-io/thanos/pull/5296) Query: Use k-way merging for the proxying logic. The proxying sub-system now uses much less resources (~25-80% less CPU usage, ~30-50% less RAM usage according to our benchmarks). Reduces query duration by a few percent on queries with lots of series.
- [#5690](https://github.com/thanos-io/thanos/pull/5690) Compact: update `--debug.accept-malformed-index` flag to apply to downsampling. Previously the flag only applied to compaction, and fatal errors would still occur when downsampling was attempted.
- [#5707](https://github.com/thanos-io/thanos/pull/5707) Objstore: Update objstore to latest version which includes a refactored Azure Storage Account implementation with a new SDK.
- [#5641](https://github.com/thanos-io/thanos/pull/5641) Store: Remove hardcoded labels in shard matcher.
- [#5641](https://github.com/thanos-io/thanos/pull/5641) Query: Inject unshardable le label in query analyzer.
- [#5685](https://github.com/thanos-io/thanos/pull/5685) Receive: Make active/head series limiting configuration per tenant by adding it to new limiting config.
- [#5411](https://github.com/thanos-io/thanos/pull/5411) Tracing: Change Jaeger exporter from OpenTracing to OpenTelemetry. *Options `RPC Metrics`, `Gen128Bit` and `Disabled` are now deprecated and won't have any effect when set :warning:.*
- [#5767](https://github.com/thanos-io/thanos/pull/5767) *: Upgrade Prometheus to v2.39.0.
- [#5771](https://github.com/thanos-io/thanos/pull/5771) *: Upgrade Prometheus to v2.39.1.

### Removed

## [v0.28.1](https://github.com/thanos-io/thanos/tree/release-0.28) - 2022.10.06

### Fixed

- [#5702](https://github.com/thanos-io/thanos/pull/5702) Store: Upgrade minio-go/v7 to fix panic caused by leaked goroutines.

## [v0.28.0](https://github.com/thanos-io/thanos/tree/release-0.28) - 2022.08.26

### Fixed
- [#5502](https://github.com/thanos-io/thanos/pull/5502) Receive: Handle exemplar storage errors as conflict error.
- [#5534](https://github.com/thanos-io/thanos/pull/5534) Query: Set struct return by query API alerts same as prometheus API.
- [#5554](https://github.com/thanos-io/thanos/pull/5554) Query/Receiver: Fix querying exemplars from multi-tenant receivers.
- [#5583](https://github.com/thanos-io/thanos/pull/5583) Query: Fix data race between Respond() and query/queryRange functions. Fixes [#5410](https://github.com/thanos-io/thanos/pull/5410).

### Added

- [#5573](https://github.com/thanos-io/thanos/pull/5573) Sidecar: Added `--prometheus.get_config_interval` and `--prometheus.get_config_timeout` allowing to configure parameters for getting Prometheus config.
- [#5440](https://github.com/thanos-io/thanos/pull/5440) HTTP metrics: export number of in-flight HTTP requests.
- [#5424](https://github.com/thanos-io/thanos/pull/5424) Receive: Export metrics regarding size of remote write requests.
- [#5420](https://github.com/thanos-io/thanos/pull/5420) Receive: Automatically remove stale tenants.
- [#5472](https://github.com/thanos-io/thanos/pull/5472) Receive: Add new tenant metrics to example dashboard.
- [#5475](https://github.com/thanos-io/thanos/pull/5475) Compact/Store: Added `--block-files-concurrency` allowing to configure number of go routines for downloading and uploading block files during compaction.
- [#5470](https://github.com/thanos-io/thanos/pull/5470) Receive: Expose TSDB stats as metrics for all tenants.
- [#5493](https://github.com/thanos-io/thanos/pull/5493) Compact: Added `--compact.blocks-fetch-concurrency` allowing to configure number of goroutines for downloading blocks during compactions.
- [#5480](https://github.com/thanos-io/thanos/pull/5480) Query: Expose endpoint info timeout as a hidden flag `--endpoint.info-timeout`.
- [#5527](https://github.com/thanos-io/thanos/pull/5527) Receive: Add per request limits for remote write. Added four new hidden flags `--receive.write-request-limits.max-size-bytes`, `--receive.write-request-limits.max-series`, `--receive.write-request-limits.max-samples` and `--receive.write-request-limits.max-concurrency` for limiting requests max body size, max amount of series, max amount of samples and max amount of concurrent requests.
- [#5520](https://github.com/thanos-io/thanos/pull/5520) Receive: Meta-monitoring based active series limiting (experimental). This mode is only available if Receiver is in Router or RouterIngestor mode, and config is provided. Added four new hidden flags `receive.tenant-limits.max-head-series` for the max active series for the tenant, `receive.tenant-limits.meta-monitoring-url` for the Meta-monitoring URL, `receive.tenant-limits.meta-monitoring-query` for specifying the PromQL query to execute and `receive.tenant-limits.meta-monitoring-client` for specifying HTTP client configs.
- [#5555](https://github.com/thanos-io/thanos/pull/5555) Query: Added `--query.active-query-path` flag, allowing the user to configure the directory to create an active query tracking file, `queries.active`, for different resolution.
- [#5566](https://github.com/thanos-io/thanos/pull/5566) Receive: Added experimental support to enable chunk write queue via `--tsdb.write-queue-size` flag.
- [#5575](https://github.com/thanos-io/thanos/pull/5575) Receive: Add support for gRPC compression with snappy.
- [#5508](https://github.com/thanos-io/thanos/pull/5508) Receive: Validate labels in write requests.
- [#5439](https://github.com/thanos-io/thanos/pull/5439) Mixin: Add Alert ThanosQueryOverload to Mixin.
- [#5342](https://github.com/thanos-io/thanos/pull/5342) Query/Query Frontend: Implement vertical sharding at query frontend for range queries.
- [#5561](https://github.com/thanos-io/thanos/pull/5561) Query Frontend: Support instant query vertical sharding.
- [#5453](https://github.com/thanos-io/thanos/pull/5453) Compact: Skip erroneous empty non `*AggrChunk` chunks during 1h downsampling of 5m resolution blocks.
- [#5607](https://github.com/thanos-io/thanos/pull/5607) Query: Support custom lookback delta from request in query api.

### Changed

- [#5447](https://github.com/thanos-io/thanos/pull/5447) Promclient: Ignore 405 status codes for Prometheus buildVersion requests.
- [#5451](https://github.com/thanos-io/thanos/pull/5451) Azure: Reduce memory usage by not buffering file downloads entirely in memory.
- [#5484](https://github.com/thanos-io/thanos/pull/5484) Update Prometheus deps to v2.36.2.
- [#5511](https://github.com/thanos-io/thanos/pull/5511) Update Prometheus deps to v2.37.0.
- [#5588](https://github.com/thanos-io/thanos/pull/5588) Store: Improve index header reading performance by sorting values first.
- [#5596](https://github.com/thanos-io/thanos/pull/5596) Store: Filter external labels from matchers on LabelValues/LabelNames to improve performance.

## [v0.27.0](https://github.com/thanos-io/thanos/tree/release-0.27) - 2022.07.05

### Fixed
- [#5339](https://github.com/thanos-io/thanos/pull/5339) Receive: Fix deadlock on interrupt in routerOnly mode.
- [#5357](https://github.com/thanos-io/thanos/pull/5357) Store: fix groupcache handling of slashes.
- [#5427](https://github.com/thanos-io/thanos/pull/5427) Receive: Fix Ketama hashring replication consistency.

### Added

- [#5337](https://github.com/thanos-io/thanos/pull/5337) Thanos Object Store: Add the `prefix` option to buckets.
- [#5409](https://github.com/thanos-io/thanos/pull/5409) S3: Add option to force DNS style lookup.
- [#5352](https://github.com/thanos-io/thanos/pull/5352) Cache: Add cache metrics to groupcache.
- [#5391](https://github.com/thanos-io/thanos/pull/5391) Receive: Add relabeling support.
- [#5408](https://github.com/thanos-io/thanos/pull/5408) Receive: Add support for consistent hashrings.
- [#5391](https://github.com/thanos-io/thanos/pull/5391) Receive: Implement api/v1/status/tsdb.

### Changed

- [#5410](https://github.com/thanos-io/thanos/pull/5410) Query: Close() after using query. This should reduce bumps in memory allocations.
- [#5417](https://github.com/thanos-io/thanos/pull/5417) Ruler: *Breaking if you have not set this value (`--eval-interval`) yourself and rely on that value. :warning:*. Change the default evaluation interval from 30s to 1 minute in order to be compliant with Prometheus alerting compliance specification: https://github.com/prometheus/compliance/blob/main/alert_generator/specification.md#executing-an-alerting-rule.

### Removed

- [#5426](https://github.com/thanos-io/thanos/pull/5426) Compactor: Remove an unused flag `--block-sync-concurrency`.

## [v0.26.0](https://github.com/thanos-io/thanos/tree/release-0.26) - 2022.05.05

### Fixed
- [#5281](https://github.com/thanos-io/thanos/pull/5281) Blocks: Use correct separators for filesystem paths and object storage paths respectively.
- [#5300](https://github.com/thanos-io/thanos/pull/5300) Query: Ignore cache on queries with deduplication off.
- [#5324](https://github.com/thanos-io/thanos/pull/5324) Reloader: Force trigger reload when config rollbacked.

### Added

- [#5220](https://github.com/thanos-io/thanos/pull/5220) Query Frontend: Add `--query-frontend.forward-header` flag, forward headers to downstream querier.
- [#5250](https://github.com/thanos-io/thanos/pull/5250/files) Querier: Expose Query and QueryRange APIs through GRPC.
- [#5290](https://github.com/thanos-io/thanos/pull/5290) Add support for [ppc64le](https://en.wikipedia.org/wiki/Ppc64).

### Changed

- [#4838](https://github.com/thanos-io/thanos/pull/4838) Tracing: Chanced client for Stackdriver which deprecated "type: STACKDRIVER" in tracing YAML configuration. Use `type: GOOGLE_CLOUD` instead (`STACKDRIVER` type remains for backward compatibility).
- [#5170](https://github.com/thanos-io/thanos/pull/5170) All: Upgraded the TLS version from TLS1.2 to TLS1.3.
- [#5205](https://github.com/thanos-io/thanos/pull/5205) Rule: Add ruler labels as external labels in stateless ruler mode.
- [#5206](https://github.com/thanos-io/thanos/pull/5206) Cache: Add timeout for groupcache's fetch operation.
- [#5218](https://github.com/thanos-io/thanos/pull/5218) Tools: Thanos tools bucket downsample is now running continously.
- [#5231](https://github.com/thanos-io/thanos/pull/5231) Tools: Bucket verify tool ignores blocks with deletion markers.
- [#5244](https://github.com/thanos-io/thanos/pull/5244) Query: Promote negative offset and `@` modifier to stable features as per Prometheus [#10121](https://github.com/prometheus/prometheus/pull/10121).
- [#5255](https://github.com/thanos-io/thanos/pull/5255) InfoAPI: Set store API unavailable when stores are not ready.
- [#5256](https://github.com/thanos-io/thanos/pull/5256) Update Prometheus deps v2.33.5.
- [#5271](https://github.com/thanos-io/thanos/pull/5271) DNS: Fix miekgdns resolver to work with CNAME records too.

### Removed

- [#5145](https://github.com/thanos-io/thanos/pull/5145) UI: Remove old Prometheus UI.

## [v0.25.2](https://github.com/thanos-io/thanos/releases/tag/v0.25.2) - 2022.03.24

### Fixed

- [#5202](https://github.com/thanos-io/thanos/pull/5202) Exemplars: Return empty data instead of `nil` if no data available.
- [#5204](https://github.com/thanos-io/thanos/pull/5204) Store: Fix data race in advertised label set in bucket store.
- [#5242](https://github.com/thanos-io/thanos/pull/5242) Ruler: Make ruler use the correct WAL directory.

## [v0.25.1](https://github.com/thanos-io/thanos/tree/release-0.25) - 2022.03.09

The binaries published with this release are built with Go1.17.8 to avoid [CVE-2022-24921](https://cve.mitre.org/cgi-bin/cvename.cgi?name=CVE-2022-24921).

### Fixed

- [#5226](https://github.com/thanos-io/thanos/pull/5226) Rebuild Thanos for v0.25.1 with Go 1.17.8

## [v0.25.0](https://github.com/thanos-io/thanos/tree/release-0.25) - 2022.02.23

### Added

- [#5153](https://github.com/thanos-io/thanos/pull/5153) Receive: option to extract tenant from client certificate
- [#5110](https://github.com/thanos-io/thanos/pull/5110) Block: Do not upload DebugMeta files to obj store.
- [#4963](https://github.com/thanos-io/thanos/pull/4963) Compactor, Store, Tools: Loading block metadata now only filters out duplicates within a source (or compaction group if replica labels are configured), and does so in parallel over sources.
- [#5089](https://github.com/thanos-io/thanos/pull/5089) S3: Create an empty map in the case SSE-KMS is used and no KMSEncryptionContext is passed.
- [#4970](https://github.com/thanos-io/thanos/pull/4970) Tools `tools bucket ls`: Added a new flag `exclude-delete` to exclude blocks marked for deletion.
- [#4903](https://github.com/thanos-io/thanos/pull/4903) Compactor: Added tracing support for compaction.
- [#4909](https://github.com/thanos-io/thanos/pull/4909) Compactor: Add flag --max-time / --min-time to filter blocks that are ready to be compacted.
- [#4942](https://github.com/thanos-io/thanos/pull/4942) Tracing: add `traceid_128bit` support for jaeger.
- [#4917](https://github.com/thanos-io/thanos/pull/4917) Query: add initial query pushdown for a subset of aggregations. Can be enabled with `--enable-feature=query-pushdown` on Thanos Query.
- [#4888](https://github.com/thanos-io/thanos/pull/4888) Cache: Support redis cache backend.
- [#4946](https://github.com/thanos-io/thanos/pull/4946) Store: Support tls_config configuration for the s3 minio client.
- [#4974](https://github.com/thanos-io/thanos/pull/4974) Store: Support tls_config configuration for connecting with Azure storage.
- [#4999](https://github.com/thanos-io/thanos/pull/4999) COS: Support `endpoint` configuration for vpc internal endpoint.
- [#5059](https://github.com/thanos-io/thanos/pull/5059) Compactor: Adding minimum retention flag validation for downsampling retention.
- [#4667](https://github.com/thanos-io/thanos/pull/4667) S3: Add a pure AWS-SDK auth for S3 storage.
- [#5111](https://github.com/thanos-io/thanos/pull/5111) Query: Add matcher support to Rules endpoint.
- [#5117](https://github.com/thanos-io/thanos/pull/5117) Bucket replicate: Added flag `--ignore-marked-for-deletion` to avoid replication of blocks with the deletion mark.
- [#5148](https://github.com/thanos-io/thanos/pull/5148) Receive: Add tenant tag for tracing spans.
- [#4927](https://github.com/thanos-io/thanos/pull/4927) Rule: Added ability to specify multiple remote write targets.
- [#4818](https://github.com/thanos-io/thanos/pull/4818) Store: Add Groupcache as a cache backend.

### Changed

- [#5144](https://github.com/thanos-io/thanos/pull/5144) UI: Improve graph color.
- [#5119](https://github.com/thanos-io/thanos/pull/5119) UI: Optimize Target, Alert and Service Discovery page and on each of them add a search bar.
- [#4885](https://github.com/thanos-io/thanos/pull/4885) Store: Make `queryStats` log with human-readable format.

### Fixed

- [#5102](https://github.com/thanos-io/thanos/pull/5102) UI: Filter block rows in bucket UI according to searched block ID.
- [#5051](https://github.com/thanos-io/thanos/pull/5051) Prober: Decrease 'changing probe status' log spamming.
- [#4918](https://github.com/thanos-io/thanos/pull/4918) Tracing: Fixing force tracing with Jaeger.
- [#4879](https://github.com/thanos-io/thanos/pull/4879) Bucket verify: Fixed bug causing wrong number of blocks to be checked.
- [#4908](https://github.com/thanos-io/thanos/pull/4908) UI: Show 'minus' icon and add tooltip when store min / max time is not available.
- [#4883](https://github.com/thanos-io/thanos/pull/4883) Mixin: adhere to RFC 1123 compatible component naming.
- [#5114](https://github.com/thanos-io/thanos/pull/5114) Tools `thanos bucket inspect`: Fix time formatting.
- [#5139](https://github.com/thanos-io/thanos/pull/5139) COS: Support multi-part upload, fix upload issue when index size is larger than 5GB.
- [#5014](https://github.com/thanos-io/thanos/pull/5014) Query: Set default times for `query_exemplars` API.
- [#5103](https://github.com/thanos-io/thanos/pull/5013) Store: Fix race condition in filesystem client's `Delete()`.

## [v0.24.0](https://github.com/thanos-io/thanos/tree/release-0.24) - 2021.12.22

### Added

- [#4977](https://github.com/thanos-io/thanos/pull/4977) Build: Upgrade to `bingo v0.5.2` and implements `gotesplit` to allow for parallelism in our GitHub e2e tests.
- [#4228](https://github.com/thanos-io/thanos/pull/4228) Tools `thanos bucket inspect`: Add flag `--output` to provide output method (table,csv,tsv).
- [#4282](https://github.com/thanos-io/thanos/pull/4282) Query: *breaking :warning:* Add `--endpoint` flag to the querier. The `--store` flag will eventually be replaced.
- [#4636](https://github.com/thanos-io/thanos/pull/4636) Azure: Support authentication using user-assigned managed identity
- [#4680](https://github.com/thanos-io/thanos/pull/4680) Query: Add `exemplar.partial-response` flag to control partial response.
- [#4679](https://github.com/thanos-io/thanos/pull/4679) Query: Add `enable-feature` flag to enable negative offsets and `@` modifier, similar to Prometheus.
- [#4696](https://github.com/thanos-io/thanos/pull/4696) Query: Add cache name to tracing spans.
- [#4710](https://github.com/thanos-io/thanos/pull/4710) Store: Add metric to capture timestamp of the last loaded block.
- [#4736](https://github.com/thanos-io/thanos/pull/4736) S3: Add capability to use custom AWS STS Endpoint.
- [#4764](https://github.com/thanos-io/thanos/pull/4764) Compactor: add `block-viewer.global.sync-block-timeout` flag to set the timeout of synchronization block metas.
- [#4801](https://github.com/thanos-io/thanos/pull/4801) Compactor: added Prometheus metrics for tracking the progress of compaction and downsampling.
- [#4444](https://github.com/thanos-io/thanos/pull/4444) UI: add mark deletion and no compaction to the Block UI.
- [#4576](https://github.com/thanos-io/thanos/pull/4576) UI: add filter compaction level to the Block UI.
- [#4731](https://github.com/thanos-io/thanos/pull/4731) Rule: add stateless mode to ruler according to https://thanos.io/tip/proposals-done/202005-scalable-rule-storage.md/. Continue https://github.com/thanos-io/thanos/pull/4250.
- [#4612](https://github.com/thanos-io/thanos/pull/4612) Sidecar: add `--prometheus.http-client` and `--prometheus.http-client-file` flag for sidecar to connect Prometheus with basic auth or TLS.
- [#4847](https://github.com/thanos-io/thanos/pull/4847) Query: add `--alert.query-url` which is used in the user interface for rules/alerts pages. By default the HTTP listen address is used for this URL.
- [#4856](https://github.com/thanos-io/thanos/pull/4856) Mixin: Add Query Frontend Grafana dashboard.
- [#4848](https://github.com/thanos-io/thanos/pull/4848) Compactor: added Prometheus metric for tracking the progress of retention.
- [#4874](https://github.com/thanos-io/thanos/pull/4874) Query: Add `--endpoint-strict` flag to statically configure Thanos API server endpoints. It is similar to `--store-strict` but supports passing any Thanos gRPC APIs: StoreAPI, MetadataAPI, RulesAPI, TargetsAPI and ExemplarsAPI.
- [#4868](https://github.com/thanos-io/thanos/pull/4868) Rule: Support ruleGroup limit introduced by Prometheus v2.31.0.
- [#4897](https://github.com/thanos-io/thanos/pull/4897) Query: Add validation for querier address flags.

### Fixed

- [#4508](https://github.com/thanos-io/thanos/pull/4508) Sidecar, Mixin: Rename `ThanosSidecarUnhealthy` to `ThanosSidecarNoConnectionToStartedPrometheus`; Remove `ThanosSidecarPrometheusDown` alert; Remove unused `thanos_sidecar_last_heartbeat_success_time_seconds` metrics.
- [#4663](https://github.com/thanos-io/thanos/pull/4663) Fetcher: Fix discovered data races.
- [#4754](https://github.com/thanos-io/thanos/pull/4754) Query: Fix possible panic on stores endpoint.
- [#4753](https://github.com/thanos-io/thanos/pull/4753) Store: validate block sync concurrency parameter.
- [#4779](https://github.com/thanos-io/thanos/pull/4779) Examples: Fix the interactive test for MacOS users.
- [#4792](https://github.com/thanos-io/thanos/pull/4792) Store: Fix data race in BucketedBytes pool.
- [#4769](https://github.com/thanos-io/thanos/pull/4769) Query Frontend: Add "X-Request-ID" field and other fields to start call log.
- [#4709](https://github.com/thanos-io/thanos/pull/4709) Store: Fix panic when the application is stopped.
- [#4777](https://github.com/thanos-io/thanos/pull/4777) Query: Fix data race in exemplars server.
- [#4811](https://github.com/thanos-io/thanos/pull/4811) Query: Fix data race in metadata, rules, and targets servers.
- [#4795](https://github.com/thanos-io/thanos/pull/4795) Query: Fix deadlock in endpointset.
- [#4928](https://github.com/thanos-io/thanos/pull/4928) Azure: Only create an http client once, to conserve memory.
- [#4962](https://github.com/thanos-io/thanos/pull/4962) Compact/downsample: fix deadlock if error occurs with some backlog of blocks; fixes [this pull request](https://github.com/thanos-io/thanos/pull/4430). Affected versions are 0.22.0 - 0.23.1.

### Changed

- [#4864](https://github.com/thanos-io/thanos/pull/4864) UI: Remove the old PromQL editor.
- [#4708](https://github.com/thanos-io/thanos/pull/4708) Receive: Remove gRPC message size limit, which fixes errors commonly seen when receivers forward messages within a hashring.

## [v0.23.2](https://github.com/thanos-io/thanos/tree/release-0.23) - 2021.12.22

### Fixed

- [#4795](https://github.com/thanos-io/thanos/pull/4795) Query: Fix deadlock in endpointset.
- [#4962](https://github.com/thanos-io/thanos/pull/4962) Compact/downsample: fix deadlock if error occurs with some backlog of blocks; fixes [this pull request](https://github.com/thanos-io/thanos/pull/4430). Affected versions are 0.22.0 - 0.23.1.
- [#4939](https://github.com/thanos-io/thanos/pull/4939) Sidecar: set Sidecar to NOT READY when it cannot establish a connection with Prometheus
- [#4864](https://github.com/thanos-io/thanos/pull/4864) UI: Remove the old PromQL editor

## [v0.23.1](https://github.com/thanos-io/thanos/tree/release-0.23) - 2021.10.1

- [#4714](https://github.com/thanos-io/thanos/pull/4714) EndpointSet: Do not use unimplemented yet new InfoAPI to obtain metadata (avoids unnecessary HTTP roundtrip, instrumentation/alerts spam and logs).

## [v0.23.2](https://github.com/thanos-io/thanos/tree/release-0.23) - 2021.12.22

### Fixed

- [#4795](https://github.com/thanos-io/thanos/pull/4795) Query: Fix deadlock in endpointset.
- [#4962](https://github.com/thanos-io/thanos/pull/4962) Compact/downsample: fix deadlock if error occurs with some backlog of blocks; fixes [this pull request](https://github.com/thanos-io/thanos/pull/4430). Affected versions are 0.22.0 - 0.23.1.

## [v0.23.1](https://github.com/thanos-io/thanos/tree/release-0.23) - 2021.10.1

### Fixed

- [#4714](https://github.com/thanos-io/thanos/pull/4714) Endpointset: Do not use info client to obtain metadata.

## [v0.23.0](https://github.com/thanos-io/thanos/tree/release-0.23) - 2021.09.23

### Added

- [#4453](https://github.com/thanos-io/thanos/pull/4453) Tools `thanos bucket web`: Add flag `--selector.relabel-config-file` / `--selector.relabel-config` / `--max-time` / `--min-time` to filter served blocks.
- [#4482](https://github.com/thanos-io/thanos/pull/4482) Store: Add `http_config` option for COS object store client.
- [#4487](https://github.com/thanos-io/thanos/pull/4487) Query/Store: Add memcached auto discovery support for all caching clients.
- [#4444](https://github.com/thanos-io/thanos/pull/4444) UI: Add search to the Block UI.
- [#4509](https://github.com/thanos-io/thanos/pull/4509) Logging: Add `duration_ms` in int64 to the logs for easier log filtering.
- [#4462](https://github.com/thanos-io/thanos/pull/4462) UI: Highlighting blocks overlap in the Block UI.
- [#4469](https://github.com/thanos-io/thanos/pull/4469) Compact: Add flag `compact.skip-block-with-out-of-order-chunks` to skip blocks with out-of-order chunks during compaction instead of halting.
- [#4506](https://github.com/thanos-io/thanos/pull/4506) Store: Add `Baidu BOS` object storage, see [documents](docs/storage.md#baidu-bos) for further information.
- [#4552](https://github.com/thanos-io/thanos/pull/4552) Compact: Add `thanos_compact_downsample_duration_seconds` histogram metric.
- [#4594](https://github.com/thanos-io/thanos/pull/4594) Reloader: Expose metrics in config reloader to give info on the last operation.
- [#4619](https://github.com/thanos-io/thanos/pull/4619) Tracing: Added consistent tags to Series call from Querier about number important series statistics: `processed.series`, `processed.samples`, `processed.samples` and `processed.bytes`. This will give admin idea of how much data each component processes per query.
- [#4623](https://github.com/thanos-io/thanos/pull/4623) Query-frontend: Make HTTP downstream tripper (client) configurable via parameters `--query-range.downstream-tripper-config` and `--query-range.downstream-tripper-config-file`. If your downstream URL is localhost or 127.0.0.1 then it is strongly recommended to bump `max_idle_conns_per_host` to at least 100 so that `query-frontend` could properly use HTTP keep-alive connections and thus reduce the latency of `query-frontend` by about 20%.

### Fixed

- [#4468](https://github.com/thanos-io/thanos/pull/4468) Rule: Fix temporary rule filename composition issue.
- [#4476](https://github.com/thanos-io/thanos/pull/4476) UI: Fix incorrect html escape sequence used for '>' symbol.
- [#4532](https://github.com/thanos-io/thanos/pull/4532) Mixin: Fix "all jobs" selector in thanos mixin dashboards.
- [#4607](https://github.com/thanos-io/thanos/pull/4607) Azure: Fix Azure MSI Rate Limit.

### Changed

- [#4519](https://github.com/thanos-io/thanos/pull/4519) Query: Switch to miekgdns DNS resolver as the default one.
- [#4586](https://github.com/thanos-io/thanos/pull/4586) Update Prometheus/Cortex dependencies and implement LabelNames() pushdown as a result; provides massive speed-up for the labels API in Thanos Query.
- [#4421](https://github.com/thanos-io/thanos/pull/4421) *breaking :warning:*: `--store` (in the future, to be renamed to `--endpoints`) now supports passing any APIs from Thanos gRPC APIs: StoreAPI, MetadataAPI, RulesAPI, TargetsAPI and ExemplarsAPI (in oppose in the past you have to put it in hidden `--targets`, `--rules` etc flags). `--store` will now automatically detect what APIs server exposes.
- [#4669](https://github.com/thanos-io/thanos/pull/4669) Moved Prometheus dependency to v2.30.

## [v0.22.0](https://github.com/thanos-io/thanos/tree/release-0.22) - 2021.07.22

### Added

- [#4394](https://github.com/thanos-io/thanos/pull/4394) Add error logs to receiver when write request rejected with invalid replica
- [#4403](https://github.com/thanos-io/thanos/pull/4403) UI: Add sorting and filtering to flags page
- [#4299](https://github.com/thanos-io/thanos/pull/4299) Tracing: Add tracing to exemplar APIs.
- [#4327](https://github.com/thanos-io/thanos/pull/4327) Add environment variable substitution to all YAML configuration flags.
- [#4239](https://github.com/thanos-io/thanos/pull/4239) Add penalty based deduplication mode for compactor.
- [#4292](https://github.com/thanos-io/thanos/pull/4292) Receive: Enable exemplars ingestion and querying.
- [#4392](https://github.com/thanos-io/thanos/pull/4392) Tools: Added `--delete-blocks` to bucket rewrite tool to mark the original blocks for deletion after rewriting is done.
- [#3970](https://github.com/thanos-io/thanos/pull/3970) Azure: Adds more configuration options for Azure blob storage. This allows for pipeline and reader specific configuration. Implements HTTP transport configuration options. These options allows for more fine-grained control on timeouts and retries. Implements MSI authentication as second method of authentication via a service principal token.
- [#4406](https://github.com/thanos-io/thanos/pull/4406) Tools: Add retention command for applying retention policy on the bucket.
- [#4430](https://github.com/thanos-io/thanos/pull/4430) Compact: Add flag `downsample.concurrency` to specify the concurrency of downsampling blocks.

### Fixed

- [#4384](https://github.com/thanos-io/thanos/pull/4384) Fix the experimental PromQL editor when used on multiple line.
- [#4342](https://github.com/thanos-io/thanos/pull/4342) ThanosSidecarUnhealthy doesn't fire if the sidecar is never healthy
- [#4388](https://github.com/thanos-io/thanos/pull/4388) Receive: fix bug in forwarding remote-write requests within the hashring via gRPC when TLS is enabled on the HTTP server but not on the gRPC server.
- [#4442](https://github.com/thanos-io/thanos/pull/4442) Ruler: fix SIGHUP reload signal not working.

### Changed

- [#4354](https://github.com/thanos-io/thanos/pull/4354) Receive: use the S2 library for decoding Snappy data; saves about 5-7% of CPU time in the Receive component when handling incoming remote write requests
- [#4369](https://github.com/thanos-io/thanos/pull/4354) Build: do not upgrade apline version

## [v0.21.1](https://github.com/thanos-io/thanos/releases/tag/v0.21.1) - 2021.06.04

### Fixed

- [#4308](https://github.com/thanos-io/thanos/pull/4308) Sidecar: reloader: fix output config file permission

## [v0.21.0](https://github.com/thanos-io/thanos/releases/tag/v0.21.0) - 2021.06.03

### Added

- [#4117](https://github.com/thanos-io/thanos/pull/4117) Mixin: new alert ThanosReceiveTrafficBelowThreshold to flag if the ingestion average of the last hour dips below 50% of the ingestion average for the last 12 hours.
- [#4107](https://github.com/thanos-io/thanos/pull/4107) Store: `LabelNames` and `LabelValues` now support label matchers.
- [#3940](https://github.com/thanos-io/thanos/pull/3940) Sidecar: Added matchers support to `LabelValues`
- [#4171](https://github.com/thanos-io/thanos/pull/4171) Docker: Busybox image updated to latest (1.33.1)
- [#4175](https://github.com/thanos-io/thanos/pull/4175) Added Tag Configuration Support Lightstep Tracing
- [#4176](https://github.com/thanos-io/thanos/pull/4176) Query API: Adds optional `Stats param` to return stats for query APIs
- [#4125](https://github.com/thanos-io/thanos/pull/4125) Rule: Add `--alert.relabel-config` / `--alert.relabel-config-file` allowing to specify alert relabel configurations like [Prometheus](https://prometheus.io/docs/prometheus/latest/configuration/configuration/#relabel_config)
- [#4211](https://github.com/thanos-io/thanos/pull/4211) Add TLS and basic authentication to Thanos APIs
- [#4249](https://github.com/thanos-io/thanos/pull/4249) UI: add dark theme
- [#3707](https://github.com/thanos-io/thanos/pull/3707) Tools: Added `--rewrite.to-relabel-config` to bucket rewrite tool to support series relabel from given blocks.

### Fixed

- [#4105](https://github.com/thanos-io/thanos/pull/4105) Tools: Add glob support for filepath in tools command

### Changed

- [#4223](https://github.com/thanos-io/thanos/pull/4223) Query: federated exemplars API only add replica labels to series labels, not to exemplar labels.

## [v0.20.2](https://github.com/thanos-io/thanos/releases/tag/v0.20.2) - 2021.05.20

### Fixed

- [#4208](https://github.com/thanos-io/thanos/pull/4208) UI: Fix infinite redirection loop on root (/).

## [v0.20.1](https://github.com/thanos-io/thanos/releases/tag/v0.20.1) - 2021.04.30

### Fixed

- [#4123](https://github.com/thanos-io/thanos/pull/4123) Query: match external labels for exemplars API.

### Changed

-

### Removed

-

## [v0.20.0](https://github.com/thanos-io/thanos/releases/tag/v0.20.0) - 2021.04.28

### Added

- [#4029](https://github.com/thanos-io/thanos/pull/4029) Mixin: Remove dependency on the rule dashboard when generating the compact dashboard
- [#4019](https://github.com/thanos-io/thanos/pull/4019) Query: Adds query range histogram.
- [#3846](https://github.com/thanos-io/thanos/pull/3846) Query: Added federated exemplars API support.
- [#3350](https://github.com/thanos-io/thanos/pull/3350) Query/Sidecar: Added targets API support. You can now configure you Querier to fetch Prometheus targets from leaf Prometheus-es!
- [#3977](https://github.com/thanos-io/thanos/pull/3977) Expose exemplars for `http_request_duration_seconds` histogram if tracing is enabled.
- [#3903](https://github.com/thanos-io/thanos/pull/3903) Store: Returning custom grpc code when reaching series/chunk limits.
- [#3919](https://github.com/thanos-io/thanos/pull/3919) Allow to disable automatically setting CORS headers using `--web.disable-cors` flag in each component that exposes an API.
- [#3840](https://github.com/thanos-io/thanos/pull/3840) Tools: Added a flag to support rewrite Prometheus TSDB blocks.
- [#3920](https://github.com/thanos-io/thanos/pull/3920) Query Frontend: Support `max_item_size` in Query frontend Memcached cache.
- [#4078](https://github.com/thanos-io/thanos/pull/4078) receive: Improved efficiency of multitsdb appends, upgraded Prometheus deps.

### Fixed

- [#3204](https://github.com/thanos-io/thanos/pull/3204) Mixin: Use sidecar's metric timestamp for healthcheck.
- [#3922](https://github.com/thanos-io/thanos/pull/3922) \*: Fix panic in http logging middleware.
- [#3960](https://github.com/thanos-io/thanos/pull/3960) Ruler: Fix deduplication of equal alerts with different labels.
- [#3937](https://github.com/thanos-io/thanos/pull/3937) Store: Fix race condition in chunk pool.
- [#4017](https://github.com/thanos-io/thanos/pull/4017) Query Frontend: fix downsampling iterator returning duplicate samples.
- [#4041](https://github.com/thanos-io/thanos/pull/4041) Logging: fix the HTTP logger.

### Changed

- [#3929](https://github.com/thanos-io/thanos/pull/3929) Store: Adds the name of the instantiated memcached client to log info.
- [#3827](https://github.com/thanos-io/thanos/pull/3827) Upgrade Go version to 1.16
- [#3948](https://github.com/thanos-io/thanos/pull/3948) Receiver: Adjust `http_request_duration_seconds` buckets for low latency requests.
- [#3856](https://github.com/thanos-io/thanos/pull/3856) Mixin: *breaking :warning:* Introduce flexible multi-cluster/namespace mode for alerts and dashboards. Removes jobPrefix config option. Removes `namespace` by default.
- [#3937](https://github.com/thanos-io/thanos/pull/3937) Store: Reduce memory usage for range queries.
- [#4045](https://github.com/thanos-io/thanos/pull/4045) UI: Enable Targets page in Querier UI.
- [#4062](https://github.com/thanos-io/thanos/pull/4062) Flags: Sort flags alphabetically.
- [#4081](https://github.com/thanos-io/thanos/pull/4081) UI: Make the ReactUI the default one.
- [#4085](https://github.com/thanos-io/thanos/pull/4085) Receive: Improved Performance for err path.
- [#4094](https://github.com/thanos-io/thanos/pull/4094) \*: Upgrade Prometheus & Alertmanager.

## [v0.19.0](https://github.com/thanos-io/thanos/releases/tag/v0.19.0) - 2021.03.31

- [#3700](https://github.com/thanos-io/thanos/pull/3700) Compact/Web: Make old bucket viewer UI work with vanilla Prometheus blocks.
- [#3657](https://github.com/thanos-io/thanos/pull/3657) \*: It's now possible to configure HTTP transport options for S3 client.
- [#3752](https://github.com/thanos-io/thanos/pull/3752) Compact/Store: Added `--block-meta-fetch-concurrency` allowing to configure number of go routines for block metadata synchronization.
- [#3723](https://github.com/thanos-io/thanos/pull/3723) Query Frontend: Added `--query-range.request-downsampled` flag enabling additional queries for downsampled data in case of empty or incomplete response to range request.
- [#3579](https://github.com/thanos-io/thanos/pull/3579) Cache: Added inmemory cache for caching bucket.
- [#3792](https://github.com/thanos-io/thanos/pull/3792) Receiver: Added `--tsdb.allow-overlapping-blocks` flag to allow overlapping tsdb blocks and enable vertical compaction.
- [#3740](https://github.com/thanos-io/thanos/pull/3740) Query: Added `--query.default-step` flag to set default step. Useful when your tenant scrape interval is stable and far from default UI's 1s.
- [#3686](https://github.com/thanos-io/thanos/pull/3686) Query/Sidecar: Added metric metadata API support. You can now configure you Querier to fetch Prometheus metrics metadata from leaf Prometheus-es!
- [#3031](https://github.com/thanos-io/thanos/pull/3031) Compact/Sidecar/Receive/Rule: Added `--hash-func`. If some function has been specified, writers calculate hashes using that function of each file in a block before uploading them. If those hashes exist in the `meta.json` file then Compact does not download the files if they already exist on disk and with the same hash. This also means that the data directory passed to Thanos Compact is only *cleared once at boot* or *if everything succeeds*. So, if you, for example, use persistent volumes on k8s and your Thanos Compact crashes or fails to make an iteration properly then the last downloaded files are not wiped from the disk. The directories that were created the last time are only wiped again after a successful iteration or if the previously picked up blocks have disappeared.

### Fixed

- [#3705](https://github.com/thanos-io/thanos/pull/3705) Store: Fix race condition leading to failing queries or possibly incorrect query results.
- [#3661](https://github.com/thanos-io/thanos/pull/3661) Compact: Deletion-mark.json is deleted as the last one, which could in theory lead to potential store gateway load or query error for such in-deletion block.
- [#3760](https://github.com/thanos-io/thanos/pull/3760) Store: Fix panic caused by a race condition happening on concurrent index-header reader usage and unload, when `--store.enable-index-header-lazy-reader` is enabled.
- [#3759](https://github.com/thanos-io/thanos/pull/3759) Store: Fix panic caused by a race condition happening on concurrent index-header lazy load and unload, when `--store.enable-index-header-lazy-reader` is enabled.
- [#3773](https://github.com/thanos-io/thanos/pull/3773) Compact: Fixed compaction planner size check, making sure we don't create too large blocks.
- [#3814](https://github.com/thanos-io/thanos/pull/3814) Store: Decreased memory utilisation while fetching block's chunks.
- [#3815](https://github.com/thanos-io/thanos/pull/3815) Receive: Improve handling of empty time series from clients
- [#3795](https://github.com/thanos-io/thanos/pull/3795) s3: A truncated "get object" response is reported as error.
- [#3899](https://github.com/thanos-io/thanos/pull/3899) Receive: Correct the inference of client gRPC configuration.
- [#3943](https://github.com/thanos-io/thanos/pull/3943) Receive: Fixed memory regression introduced in v0.17.0.
- [#3960](https://github.com/thanos-io/thanos/pull/3960) Query: Fixed deduplication of equal alerts with different labels.

### Changed

- [#3804](https://github.com/thanos-io/thanos/pull/3804) Ruler, Receive, Querier: Updated Prometheus dependency. TSDB characteristics might have changed.

## [v0.18.0](https://github.com/thanos-io/thanos/releases/tag/v0.18.0) - 2021.01.27

### Added

- [#3380](https://github.com/thanos-io/thanos/pull/3380) Mixin: Add block deletion panels for compactor dashboards.
- [#3568](https://github.com/thanos-io/thanos/pull/3568) Store: Optimized inject label stage of index lookup.
- [#3566](https://github.com/thanos-io/thanos/pull/3566) StoreAPI: Support label matchers in labels API.
- [#3531](https://github.com/thanos-io/thanos/pull/3531) Store: Optimized common cases for time selecting smaller amount of series by avoiding looking up symbols.
- [#3469](https://github.com/thanos-io/thanos/pull/3469) StoreAPI: Added `hints` field to `LabelNamesRequest` and `LabelValuesRequest`. Hints are an opaque data structure that can be used to carry additional information from the store and its content is implementation-specific.
- [#3421](https://github.com/thanos-io/thanos/pull/3421) Tools: Added `thanos tools bucket rewrite` command allowing to delete series from given block.
- [#3509](https://github.com/thanos-io/thanos/pull/3509) Store: Added a CLI flag to limit the number of series that are touched.
- [#3444](https://github.com/thanos-io/thanos/pull/3444) Query Frontend: Make POST request to downstream URL for labels and series API endpoints.
- [#3388](https://github.com/thanos-io/thanos/pull/3388) Tools: Bucket replicator now can specify block IDs to copy.
- [#3385](https://github.com/thanos-io/thanos/pull/3385) Tools: Bucket prints extra statistics for block index with debug log-level.
- [#3121](https://github.com/thanos-io/thanos/pull/3121) Receive: Added `--receive.hashrings` alternative to `receive.hashrings-file` flag (lower priority). The flag expects the literal hashring configuration in JSON format.

### Fixed

- [#3567](https://github.com/thanos-io/thanos/pull/3567) Mixin: Reintroduce `thanos_objstore_bucket_operation_failures_total` alert.
- [#3527](https://github.com/thanos-io/thanos/pull/3527) Query Frontend: Fix query_range behavior when start/end times are the same
- [#3560](https://github.com/thanos-io/thanos/pull/3560) Query Frontend: Allow separate label cache
- [#3672](https://github.com/thanos-io/thanos/pull/3672) Rule: Prevent crashing due to `no such host error` when using `dnssrv+` or `dnssrvnoa+`.
- [#3461](https://github.com/thanos-io/thanos/pull/3461) Compact, Shipper, Store: Fixed panic when no external labels are set in block metadata.

### Changed

- [#3496](https://github.com/thanos-io/thanos/pull/3496) S3: Respect SignatureV2 flag for all credential providers.
- [#2732](https://github.com/thanos-io/thanos/pull/2732) Swift: Switched to a new library [ncw/swift](https://github.com/ncw/swift) providing large objects support. By default, segments will be uploaded to the same container directory `segments/` if the file is bigger than `1GB`. To change the defaults see [the docs](docs/storage.md#openstack-swift).
- [#3626](https://github.com/thanos-io/thanos/pull/3626) Shipper: Failed upload of `meta.json` file doesn't cause block cleanup anymore. This has a potential to generate corrupted blocks under specific conditions. Partial block is left in bucket for later cleanup.

## [v0.17.2](https://github.com/thanos-io/thanos/releases/tag/v0.17.2) - 2020.12.07

### Fixed

- [#3532](https://github.com/thanos-io/thanos/pull/3532) compact: do not cleanup blocks on boot. Reverts the behavior change introduced in [#3115](https://github.com/thanos-io/thanos/pull/3115) as in some very bad cases the boot of Thanos Compact took a very long time since there were a lot of blocks-to-be-cleaned.
- [#3520](https://github.com/thanos-io/thanos/pull/3520) Fix index out of bound bug when comparing ZLabelSets.

## [v0.17.1](https://github.com/thanos-io/thanos/releases/tag/v0.17.1) - 2020.11.24

### Fixed

- [#3480](https://github.com/thanos-io/thanos/pull/3480) Query Frontend: Fixed regression.
- [#3734](https://github.com/thanos-io/thanos/pull/3734) pkg/rules/proxy: fix hotlooping when receiving client errors

### Changed

- [#3498](https://github.com/thanos-io/thanos/pull/3498) Enabled debug.SetPanicOnFault(true) which allow us to recover on queries causing SEG FAULTs (e.g unmmaped memory access).

## [v0.17.0](https://github.com/thanos-io/thanos/releases/tag/v0.17.0) - 2020.11.18

### Added

- [#3259](https://github.com/thanos-io/thanos/pull/3259) Thanos BlockViewer: Added a button in the blockviewer that allows users to download the metadata of a block.
- [#3261](https://github.com/thanos-io/thanos/pull/3261) Thanos Store: Use segment files specified in meta.json file, if present. If not present, Store does the LIST operation as before.
- [#3276](https://github.com/thanos-io/thanos/pull/3276) Query Frontend: Support query splitting and retry for label names, label values and series requests.
- [#3315](https://github.com/thanos-io/thanos/pull/3315) Query Frontend: Support results caching for label names, label values and series requests.
- [#3346](https://github.com/thanos-io/thanos/pull/3346) Ruler UI: Fix a bug preventing the /rules endpoint from loading.
- [#3115](https://github.com/thanos-io/thanos/pull/3115) compact: now deletes partially uploaded and blocks with deletion marks concurrently. It does that at the beginning and then every `--compact.cleanup-interval` time period. By default it is 5 minutes.
- [#3312](https://github.com/thanos-io/thanos/pull/3312) s3: add list_objects_version config option for compatibility.
- [#3356](https://github.com/thanos-io/thanos/pull/3356) Query Frontend: Add a flag to disable step alignment middleware for query range.
- [#3378](https://github.com/thanos-io/thanos/pull/3378) Ruler: added the ability to send queries via the HTTP method POST. Helps when alerting/recording rules are extra long because it encodes the actual parameters inside of the body instead of the URI. Thanos Ruler now uses POST by default unless `--query.http-method` is set `GET`.
- [#3381](https://github.com/thanos-io/thanos/pull/3381) Querier UI: Add ability to enable or disable metric autocomplete functionality.
- [#2979](https://github.com/thanos-io/thanos/pull/2979) Replicator: Add the ability to replicate blocks within a time frame by passing --min-time and --max-time
- [#3398](https://github.com/thanos-io/thanos/pull/3398) Query Frontend: Add default config for query frontend memcached config.
- [#3277](https://github.com/thanos-io/thanos/pull/3277) Thanos Query: Introduce dynamic lookback interval. This allows queries with large step to make use of downsampled data.
- [#3409](https://github.com/thanos-io/thanos/pull/3409) Compactor: Added support for no-compact-mark.json which excludes the block from compaction.
- [#3245](https://github.com/thanos-io/thanos/pull/3245) Query Frontend: Add `query-frontend.org-id-header` flag to specify HTTP header(s) to populate slow query log (e.g. X-Grafana-User).
- [#3431](https://github.com/thanos-io/thanos/pull/3431) Store: Added experimental support to lazy load index-headers at query time. When enabled via `--store.enable-index-header-lazy-reader` flag, the store-gateway will load into memory an index-header only once it's required at query time. Index-header will be automatically released after `--store.index-header-lazy-reader-idle-timeout` of inactivity.
  - This, generally, reduces baseline memory usage of store when inactive, as well as a total number of mapped files (which is limited to 64k in some systems.
- [#3437](https://github.com/thanos-io/thanos/pull/3437) StoreAPI: Added `hints` field to `LabelNamesResponse` and `LabelValuesResponse`. Hints in an opaque data structure that can be used to carry additional information from the store and its content is implementation specific.
  - This, generally, reduces baseline memory usage of store when inactive, as well as a total number of mapped files (which is limited to 64k in some systems.
- [#3415](https://github.com/thanos-io/thanos/pull/3415) Tools: Added `thanos tools bucket mark` command that allows to mark given block for deletion or for no-compact

### Fixed

- [#3257](https://github.com/thanos-io/thanos/pull/3257) Ruler: Prevent Ruler from crashing when using default DNS to lookup hosts that results in "No such hosts" errors.
- [#3331](https://github.com/thanos-io/thanos/pull/3331) Disable Azure blob exception logging
- [#3341](https://github.com/thanos-io/thanos/pull/3341) Disable Azure blob syslog exception logging
- [#3414](https://github.com/thanos-io/thanos/pull/3414) Set CORS for Query Frontend
- [#3437](https://github.com/thanos-io/thanos/pull/3437) Add external labels to Labels APIs.

### Changed

- [#3452](https://github.com/thanos-io/thanos/pull/3452) Store: Index cache posting compression is now enabled by default. Removed `experimental.enable-index-cache-postings-compression` flag.
- [#3410](https://github.com/thanos-io/thanos/pull/3410) Compactor: Changed metric `thanos_compactor_blocks_marked_for_deletion_total` to `thanos_compactor_blocks_marked_total` with `marker` label. Compactor will now automatically disable compaction for blocks with large index that would output blocks after compaction larger than specified value (by default: 64GB). This automatically handles the Promethus [format limit](https://github.com/thanos-io/thanos/issues/1424).
- [#2906](https://github.com/thanos-io/thanos/pull/2906) Tools: Refactor Bucket replicate execution. Removed all `thanos_replicate_origin_.*` metrics.
  - `thanos_replicate_origin_meta_loads_total` can be replaced by `blocks_meta_synced{state="loaded"}`.
  - `thanos_replicate_origin_partial_meta_reads_total` can be replaced by `blocks_meta_synced{state="failed"}`.
- [#3309](https://github.com/thanos-io/thanos/pull/3309) Compact: *breaking :warning:* Rename metrics to match naming convention. This includes metrics starting with `thanos_compactor` to `thanos_compact`, `thanos_querier` to `thanos_query` and `thanos_ruler` to `thanos_rule`.

## [v0.16.0](https://github.com/thanos-io/thanos/releases/tag/v0.16.0) - 2020.10.26

Highlights:

- New Thanos component, [Query Frontend](docs/components/query-frontend.md) has more options and supports shared cache (currently: Memcached).
- Added debug mode in Thanos UI that allows to filter Stores to query from by their IPs from Store page (!). This helps enormously in e.g debugging the slowest store etc. All raw Thanos API allows passing `storeMatch[]` arguments with `__address__` matchers.
- Improved debuggability on all Thanos components by exposing [off-CPU profiles thanks to fgprof endpoint](https://github.com/felixge/fgprof).
- Significantly improved sidecar latency and CPU usage for metrics fetches.

### Fixed

- [#3234](https://github.com/thanos-io/thanos/pull/3234) UI: Fix assets not loading when `--web.prefix-header` is used.
- [#3184](https://github.com/thanos-io/thanos/pull/3184) Compactor: Fixed support for `web.external-prefix` for Compactor UI.

### Added

- [#3114](https://github.com/thanos-io/thanos/pull/3114) Query Frontend: Added support for Memcached cache.
  - **breaking** Renamed flag `log_queries_longer_than` to `log-queries-longer-than`.
- [#3166](https://github.com/thanos-io/thanos/pull/3166) UIs: Added UI for passing a `storeMatch[]` parameter to queries.
- [#3181](https://github.com/thanos-io/thanos/pull/3181) Logging: Added debug level logging for responses between 300-399
- [#3133](https://github.com/thanos-io/thanos/pull/3133) Query: Allowed passing a `storeMatch[]` to Labels APIs; Time range metadata based store filtering is supported on Labels APIs.
- [#3146](https://github.com/thanos-io/thanos/pull/3146) Sidecar: Significantly improved sidecar latency (reduced ~2x). Added `thanos_sidecar_prometheus_store_received_frames` histogram metric.
- [#3147](https://github.com/thanos-io/thanos/pull/3147) Querier: Added `query.metadata.default-time-range` flag to specify the default metadata time range duration for retrieving labels through Labels and Series API when the range parameters are not specified. The zero value means range covers the time since the beginning.
- [#3207](https://github.com/thanos-io/thanos/pull/3207) Query Frontend: Added `cache-compression-type` flag to use compression in the query frontend cache.
- [#3122](https://github.com/thanos-io/thanos/pull/3122) \*: All Thanos components have now `/debug/fgprof` endpoint on HTTP port allowing to get [off-CPU profiles as well](https://github.com/felixge/fgprof).
- [#3109](https://github.com/thanos-io/thanos/pull/3109) Query Frontend: Added support for `Cache-Control` HTTP response header which controls caching behaviour. So far `no-store` value is supported and it makes the response skip cache.
- [#3092](https://github.com/thanos-io/thanos/pull/3092) Tools: Added `tools bucket cleanup` CLI tool that deletes all blocks marked to be deleted.

### Changed

- [#3136](https://github.com/thanos-io/thanos/pull/3136) Sidecar: **breaking** Added metric `thanos_sidecar_reloader_config_apply_operations_total` and rename metric `thanos_sidecar_reloader_config_apply_errors_total` to `thanos_sidecar_reloader_config_apply_operations_failed_total`.
- [#3154](https://github.com/thanos-io/thanos/pull/3154) Querier: **breaking** Added metric `thanos_query_gate_queries_max`. Remove metric `thanos_query_concurrent_selects_gate_queries_in_flight`.
- [#3154](https://github.com/thanos-io/thanos/pull/3154) Store: **breaking** Renamed metric `thanos_bucket_store_queries_concurrent_max` to `thanos_bucket_store_series_gate_queries_max`.
- [#3179](https://github.com/thanos-io/thanos/pull/3179) Store: context.Canceled will not increase `thanos_objstore_bucket_operation_failures_total`.
- [#3136](https://github.com/thanos-io/thanos/pull/3136) Sidecar: Improved detection of directory changes for Prometheus config.
  - **breaking** Added metric `thanos_sidecar_reloader_config_apply_operations_total` and rename metric `thanos_sidecar_reloader_config_apply_errors_total` to `thanos_sidecar_reloader_config_apply_operations_failed_total`.
- [#3022](https://github.com/thanos-io/thanos/pull/3022) \*: Thanos images are now build with Go 1.15.
- [#3205](https://github.com/thanos-io/thanos/pull/3205) \*: Updated TSDB to ~2.21

## [v0.15.0](https://github.com/thanos-io/thanos/releases/v0.15.0) - 2020.09.07

Highlights:

- Added new Thanos component: [Query Frontend](https://thanos.io/v0.15/components/query-frontend.md/) responsible for response caching, query scheduling and parallelization (based on Cortex Query Frontend).
- Added various new, improved UIs to Thanos based on React: Querier BuildInfo & Flags, Ruler UI, BlockViewer.
- Optimized Sidecar, Store, Receive, Ruler data retrieval with new TSDB ChunkIterator (capping chunks to 120 samples), which fixed various leaks.
- Fixed sample limit on Store Gateway.
- Added S3 Server Side Encryption options.
- Tons of other important fixes!

### Fixed

- [#2665](https://github.com/thanos-io/thanos/pull/2665) Swift: Fix issue with missing Content-Type HTTP headers.
- [#2800](https://github.com/thanos-io/thanos/pull/2800) Query: Fix handling of `--web.external-prefix` and `--web.route-prefix`.
- [#2834](https://github.com/thanos-io/thanos/pull/2834) Query: Fix rendered JSON state value for rules and alerts should be in lowercase.
- [#2866](https://github.com/thanos-io/thanos/pull/2866) Receive, Querier: Fixed leaks on receive and querier Store API Series, which were leaking on errors.
- [#2937](https://github.com/thanos-io/thanos/pull/2937) Receive: Fixing auto-configuration of `--receive.local-endpoint`.
- [#2895](https://github.com/thanos-io/thanos/pull/2895) Compact: Fix increment of `thanos_compact_downsample_total` metric for downsample of 5m resolution blocks.
- [#2858](https://github.com/thanos-io/thanos/pull/2858) Store: Fix `--store.grpc.series-sample-limit` implementation. The limit is now applied to the sum of all samples fetched across all queried blocks via a single Series call, instead of applying it individually to each block.
- [#2936](https://github.com/thanos-io/thanos/pull/2936) Compact: Fix ReplicaLabelRemover panic when replicaLabels are not specified.
- [#2956](https://github.com/thanos-io/thanos/pull/2956) Store: Fix fetching of chunks bigger than 16000 bytes.
- [#2970](https://github.com/thanos-io/thanos/pull/2970) Store: Upgrade minio-go/v7 to fix slowness when running on EKS.
- [#2957](https://github.com/thanos-io/thanos/pull/2957) Rule: *breaking :warning:* Now sets all of the relevant fields properly; avoids a panic when `/api/v1/rules` is called and the time zone is *not* UTC; `rules` field is an empty array now if no rules have been defined in a rule group. Thanos Rule's `/api/v1/rules` endpoint no longer returns the old, deprecated `partial_response_strategy`. The old, deprecated value has been fixed to `WARN` for quite some time. *Please* use `partialResponseStrategy`.
- [#2976](https://github.com/thanos-io/thanos/pull/2976) Query: Better rounding for incoming query timestamps.
- [#2929](https://github.com/thanos-io/thanos/pull/2929) Mixin: Fix expression for 'unhealthy sidecar' alert and increase the timeout for 10 minutes.
- [#3024](https://github.com/thanos-io/thanos/pull/3024) Query: Consider group name and file for deduplication.
- [#3012](https://github.com/thanos-io/thanos/pull/3012) Ruler,Receiver: Fix TSDB to delete blocks in atomic way.
- [#3046](https://github.com/thanos-io/thanos/pull/3046) Ruler,Receiver: Fixed framing of StoreAPI response, it was one chunk by one.
- [#3095](https://github.com/thanos-io/thanos/pull/3095) Ruler: Update the manager when all rule files are removed.
- [#3105](https://github.com/thanos-io/thanos/pull/3105) Querier: Fix overwriting `maxSourceResolution` when auto downsampling is enabled.
- [#3010](https://github.com/thanos-io/thanos/pull/3010) Querier: Added `--query.lookback-delta` flag to override the default lookback delta in PromQL. The flag should be lookback delta should be set to at least 2 times of the slowest scrape interval. If unset it will use the PromQL default of 5m.

### Added

- [#2305](https://github.com/thanos-io/thanos/pull/2305) Receive,Sidecar,Ruler: Propagate correct (stricter) MinTime for TSDBs that have no block.
- [#2849](https://github.com/thanos-io/thanos/pull/2849) Query, Ruler: Added request logging for HTTP server side.
- [#2832](https://github.com/thanos-io/thanos/pull/2832) ui React: Add runtime and build info page
- [#2926](https://github.com/thanos-io/thanos/pull/2926) API: Add new blocks HTTP API to serve blocks metadata. The status endpoints (`/api/v1/status/flags`, `/api/v1/status/runtimeinfo` and `/api/v1/status/buildinfo`) are now available on all components with a HTTP API.
- [#2892](https://github.com/thanos-io/thanos/pull/2892) Receive: Receiver fails when the initial upload fails.
- [#2865](https://github.com/thanos-io/thanos/pull/2865) ui: Migrate Thanos Ruler UI to React
- [#2964](https://github.com/thanos-io/thanos/pull/2964) Query: Add time range parameters to label APIs. Add `start` and `end` fields to Store API `LabelNamesRequest` and `LabelValuesRequest`.
- [#2996](https://github.com/thanos-io/thanos/pull/2996) Sidecar: Add `reloader_config_apply_errors_total` metric. Add new flags `--reloader.watch-interval`, and `--reloader.retry-interval`.
- [#2973](https://github.com/thanos-io/thanos/pull/2973) Add Thanos Query Frontend component.
- [#2980](https://github.com/thanos-io/thanos/pull/2980) Bucket Viewer: Migrate block viewer to React.
- [#2725](https://github.com/thanos-io/thanos/pull/2725) Add bucket index operation durations: `thanos_bucket_store_cached_series_fetch_duration_seconds` and `thanos_bucket_store_cached_postings_fetch_duration_seconds`.
- [#2931](https://github.com/thanos-io/thanos/pull/2931) Query: Allow passing a `storeMatch[]` to select matching stores when debugging the querier. See [documentation](docs/components/query.md#store-filtering)

### Changed

- [#2893](https://github.com/thanos-io/thanos/pull/2893) Store: Rename metric `thanos_bucket_store_cached_postings_compression_time_seconds` to `thanos_bucket_store_cached_postings_compression_time_seconds_total`.
- [#2915](https://github.com/thanos-io/thanos/pull/2915) Receive,Ruler: Enable TSDB directory locking by default. Add a new flag (`--tsdb.no-lockfile`) to override behavior.
- [#2902](https://github.com/thanos-io/thanos/pull/2902) Querier UI:Separate dedupe and partial response checkboxes per panel in new UI.
- [#2991](https://github.com/thanos-io/thanos/pull/2991) Store: *breaking :warning:* `operation` label value `getrange` changed to `get_range` for `thanos_store_bucket_cache_operation_requests_total` and `thanos_store_bucket_cache_operation_hits_total` to be consistent with bucket operation metrics.
- [#2876](https://github.com/thanos-io/thanos/pull/2876) Receive,Ruler: Updated TSDB and switched to ChunkIterators instead of sample one, which avoids unnecessary decoding / encoding.
- [#3064](https://github.com/thanos-io/thanos/pull/3064) s3: *breaking :warning:* Add SSE/SSE-KMS/SSE-C configuration. The S3 `encrypt_sse: true` option is now deprecated in favour of `sse_config`. If you used `encrypt_sse`, the migration strategy is to set up the following block:

```yaml
sse_config:
  type: SSE-S3
```

## [v0.14.0](https://github.com/thanos-io/thanos/releases/tag/v0.14.0) - 2020.07.10

### Fixed

- [#2637](https://github.com/thanos-io/thanos/pull/2637) Compact: Detect retryable errors that are inside of a wrapped `tsdb.MultiError`.
- [#2648](https://github.com/thanos-io/thanos/pull/2648) Store: Allow index cache and caching bucket to be configured at the same time.
- [#2728](https://github.com/thanos-io/thanos/pull/2728) Query: Fixed panics when using larger number of replica labels with short series label sets.
- [#2787](https://github.com/thanos-io/thanos/pull/2787) Update Prometheus mod to pull in prometheus/prometheus#7414.
- [#2807](https://github.com/thanos-io/thanos/pull/2807) Store: Decreased memory allocations while querying block's index.
- [#2809](https://github.com/thanos-io/thanos/pull/2809) Query: `/api/v1/stores` now guarantees to return a string in the `lastError` field.

### Changed

- [#2658](https://github.com/thanos-io/thanos/pull/2658) [#2703](https://github.com/thanos-io/thanos/pull/2703) Upgrade to Prometheus [@3268eac2ddda](https://github.com/prometheus/prometheus/commit/3268eac2ddda) which is after v2.18.1.
  - TSDB now does memory-mapping of Head chunks and reduces memory usage.
- [#2667](https://github.com/thanos-io/thanos/pull/2667) Store: Removed support to the legacy `index.cache.json`. The hidden flag `--store.disable-index-header` was removed.
- [#2613](https://github.com/thanos-io/thanos/pull/2613) Store: Renamed the caching bucket config option `chunk_object_size_ttl` to `chunk_object_attrs_ttl`.
- [#2667](https://github.com/thanos-io/thanos/pull/2667) Compact: The deprecated flag `--index.generate-missing-cache-file` and the metric `thanos_compact_generated_index_total` were removed.
- [#2671](https://github.com/thanos-io/thanos/pull/2671) *breaking* Tools: Bucket replicate flag `--resolution` is now in Go duration format.
- [#2671](https://github.com/thanos-io/thanos/pull/2671) Tools: Bucket replicate now replicates by default all blocks.
- [#2739](https://github.com/thanos-io/thanos/pull/2739) Changed `bucket tool bucket verify` `--id-whitelist` flag to `--id`.
- [#2748](https://github.com/thanos-io/thanos/pull/2748) Upgrade Prometheus to [@66dfb951c4ca](https://github.com/prometheus/prometheus/commit/66dfb951c4ca2c1dd3f266172a48a925403b13a5) which is after v2.19.0.
  - PromQL now allow us to executed concurrent selects.

### Added

- [#2671](https://github.com/thanos-io/thanos/pull/2671) Tools: Bucket replicate now allows passing repeated `--compaction` and `--resolution` flags.
- [#2657](https://github.com/thanos-io/thanos/pull/2657) Querier: Add the ability to perform concurrent select request per query.
- [#2754](https://github.com/thanos-io/thanos/pull/2754) UI: Add stores page in the React UI.
- [#2752](https://github.com/thanos-io/thanos/pull/2752) Compact: Add flag `--block-viewer.global.sync-block-interval` to configure metadata sync interval for the bucket UI.

## [v0.13.0](https://github.com/thanos-io/thanos/releases/tag/v0.13.0) - 2020.06.22

### Fixed

- [#2548](https://github.com/thanos-io/thanos/pull/2548) Query: Fixed rare cases of double counter reset accounting when querying `rate` with deduplication enabled.
- [#2536](https://github.com/thanos-io/thanos/pull/2536) S3: Fixed AWS STS endpoint url to https for Web Identity providers on AWS EKS.
- [#2501](https://github.com/thanos-io/thanos/pull/2501) Query: Gracefully handle additional fields in `SeriesResponse` protobuf message that may be added in the future.
- [#2568](https://github.com/thanos-io/thanos/pull/2568) Query: Don't close the connection of strict, static nodes if establishing a connection had succeeded but Info() call failed.
- [#2615](https://github.com/thanos-io/thanos/pull/2615) Rule: Fix bugs where rules were out of sync.
- [#2614](https://github.com/thanos-io/thanos/pull/2614) Tracing: Disabled Elastic APM Go Agent default tracer on initialization to disable the default metric gatherer.
- [#2525](https://github.com/thanos-io/thanos/pull/2525) Query: Fixed logging for dns resolution error in the `Query` component.
- [#2484](https://github.com/thanos-io/thanos/pull/2484) Query/Ruler: Fixed issue #2483, when web.route-prefix is set, it is added twice in HTTP router prefix.
- [#2416](https://github.com/thanos-io/thanos/pull/2416) Bucket: Fixed issue #2416 bug in `inspect --sort-by` doesn't work correctly in all cases.
- [#2719](https://github.com/thanos-io/thanos/pull/2719) Query: `irate` and `resets` use now counter downsampling aggregations.
- [#2705](https://github.com/thanos-io/thanos/pull/2705) minio-go: Added support for `af-south-1` and `eu-south-1` regions.
- [#2753](https://github.com/thanos-io/thanos/issues/2753) Sidecar, Receive, Rule: Fixed possibility of out of order uploads in error cases. This could potentially cause Compactor to create overlapping blocks.

### Added

- [#2012](https://github.com/thanos-io/thanos/pull/2012) Receive: Added multi-tenancy support (based on header)
- [#2502](https://github.com/thanos-io/thanos/pull/2502) StoreAPI: Added `hints` field to `SeriesResponse`. Hints in an opaque data structure that can be used to carry additional information from the store and its content is implementation specific.
- [#2521](https://github.com/thanos-io/thanos/pull/2521) Sidecar: Added `thanos_sidecar_reloader_reloads_failed_total`, `thanos_sidecar_reloader_reloads_total`, `thanos_sidecar_reloader_watch_errors_total`, `thanos_sidecar_reloader_watch_events_total` and `thanos_sidecar_reloader_watches` metrics.
- [#2412](https://github.com/thanos-io/thanos/pull/2412) UI: Added React UI from Prometheus upstream. Currently only accessible from Query component as only `/graph` endpoint is migrated.
- [#2532](https://github.com/thanos-io/thanos/pull/2532) Store: Added hidden option `--store.caching-bucket.config=<yaml content>` (or `--store.caching-bucket.config-file=<file.yaml>`) for experimental caching bucket, that can cache chunks into shared memcached. This can speed up querying and reduce number of requests to object storage.
- [#2579](https://github.com/thanos-io/thanos/pull/2579) Store: Experimental caching bucket can now cache metadata as well. Config has changed from #2532.
- [#2526](https://github.com/thanos-io/thanos/pull/2526) Compact: In case there are no labels left after deduplication via `--deduplication.replica-label`, assign first `replica-label` with value `deduped`.
- [#2621](https://github.com/thanos-io/thanos/pull/2621) Receive: Added flag to configure forward request timeout. Receive write will complete request as soon as quorum of writes succeeds.

### Changed

- [#2194](https://github.com/thanos-io/thanos/pull/2194) Updated to golang v1.14.2.
- [#2505](https://github.com/thanos-io/thanos/pull/2505) Store: Removed obsolete `thanos_store_node_info` metric.
- [#2513](https://github.com/thanos-io/thanos/pull/2513) Tools: Moved `thanos bucket` commands to `thanos tools bucket`, also moved `thanos check rules` to `thanos tools rules-check`. `thanos tools rules-check` also takes rules by `--rules` repeated flag not argument anymore.
- [#2548](https://github.com/thanos-io/thanos/pull/2548/commits/53e69bd89b2b08c18df298eed7d90cb7179cc0ec) Store, Querier: remove duplicated chunks on StoreAPI.
- [#2596](https://github.com/thanos-io/thanos/pull/2596) Updated Prometheus dependency to [@cd73b3d33e064bbd846fc7a26dc8c313d46af382](https://github.com/prometheus/prometheus/commit/cd73b3d33e064bbd846fc7a26dc8c313d46af382) which falls in between v2.17.0 and v2.18.0.
  - Receive,Rule: TSDB now supports isolation of append and queries.
  - Receive,Rule: TSDB now holds less WAL files after Head Truncation.
- [#2450](https://github.com/thanos-io/thanos/pull/2450) Store: Added Regex-set optimization for `label=~"a|b|c"` matchers.
- [#2526](https://github.com/thanos-io/thanos/pull/2526) Compact: In case there are no labels left after deduplication via `--deduplication.replica-label`, assign first `replica-label` with value `deduped`.
- [#2603](https://github.com/thanos-io/thanos/pull/2603) Store/Querier: Significantly optimize cases where StoreAPIs or blocks returns exact overlapping chunks (e.g Store GW and sidecar or brute force Store Gateway HA).

## [v0.12.2](https://github.com/thanos-io/thanos/releases/tag/v0.12.2) - 2020.04.30

### Fixed

- [#2459](https://github.com/thanos-io/thanos/issues/2459) Compact: Fixed issue with old blocks being marked and deleted in a (slow) loop.
- [#2533](https://github.com/thanos-io/thanos/pull/2515) Rule: do not wrap reload endpoint with `/`. Makes `/-/reload` accessible again when no prefix has been specified.

## [v0.12.1](https://github.com/thanos-io/thanos/releases/tag/v0.12.1) - 2020.04.20

### Fixed

- [#2411](https://github.com/thanos-io/thanos/pull/2411) Query: fix a bug where queries might not time out sometimes due to issues with one or more StoreAPIs.
- [#2475](https://github.com/thanos-io/thanos/pull/2475) Store: remove incorrect optimizations for queries with `=~".*"` and `!=~".*"` matchers.
- [#2472](https://github.com/thanos-io/thanos/pull/2472) Compact: fix a bug where partial blocks were never deleted, causing spam of warnings.
- [#2474](https://github.com/thanos-io/thanos/pull/2474) Store: fix a panic caused by concurrent memory access during block filtering.

## [v0.12.0](https://github.com/thanos-io/thanos/releases/tag/v0.12.0) - 2020.04.15

### Fixed

- [#2288](https://github.com/thanos-io/thanos/pull/2288) Ruler: fixes issue #2281, a bug causing incorrect parsing of query address with path prefix.
- [#2238](https://github.com/thanos-io/thanos/pull/2238) Ruler: fixed issue #2204, where a bug in alert queue signaling filled up the queue and alerts were dropped.
- [#2231](https://github.com/thanos-io/thanos/pull/2231) Bucket Web: sort chunks by thanos.downsample.resolution for better grouping.
- [#2254](https://github.com/thanos-io/thanos/pull/2254) Bucket: fix issue where metrics were registered multiple times in bucket replicate.
- [#2271](https://github.com/thanos-io/thanos/pull/2271) Bucket Web: fixed issue #2260, where the bucket passes null when storage is empty.
- [#2339](https://github.com/thanos-io/thanos/pull/2339) Query: fix a bug where `--store.unhealthy-timeout` was never respected.
- [#2208](https://github.com/thanos-io/thanos/pull/2208) Query and Rule: fix handling of `web.route-prefix` to correctly handle `/` and prefixes that do not begin with a `/`.
- [#2311](https://github.com/thanos-io/thanos/pull/2311) Receive: ensure receive component serves TLS when TLS configuration is provided.
- [#2319](https://github.com/thanos-io/thanos/pull/2319) Query: fixed inconsistent naming of metrics.
- [#2390](https://github.com/thanos-io/thanos/pull/2390) Store: fixed bug that was causing all posting offsets to be used instead of only 1/32 as intended; added hidden flag to control this behavior.
- [#2393](https://github.com/thanos-io/thanos/pull/2393) Store: fixed bug causing certain not-existing label values queried to fail with "invalid-size" error from binary header.
- [#2382](https://github.com/thanos-io/thanos/pull/2382) Store: fixed bug causing partial writes of index-header.
- [#2383](https://github.com/thanos-io/thanos/pull/2383) Store: handle expected errors correctly, e.g. do not increment failure counters.

### Added

- [#2252](https://github.com/thanos-io/thanos/pull/2252) Query: add new `--store-strict` flag. More information available [here](docs/proposals-done/202001-thanos-query-health-handling.md).
- [#2265](https://github.com/thanos-io/thanos/pull/2265) Compact: add `--wait-interval` to specify compaction wait interval between consecutive compact runs when `--wait` is enabled.
- [#2250](https://github.com/thanos-io/thanos/pull/2250) Compact: enable vertical compaction for offline deduplication (experimental). Uses `--deduplication.replica-label` flag to specify the replica label on which to deduplicate (hidden). Please note that this uses a NAIVE algorithm for merging (no smart replica deduplication, just chaining samples together). This works well for deduplication of blocks with **precisely the same samples** like those produced by Receiver replication. We plan to add a smarter algorithm in the following weeks.
- [#1714](https://github.com/thanos-io/thanos/pull/1714) Compact: the compact component now exposes the bucket web UI when it is run as a long-lived process.
- [#2304](https://github.com/thanos-io/thanos/pull/2304) Store: added `max_item_size` configuration option to memcached-based index cache. This should be set to the max item size configured in memcached (`-I` flag) in order to not waste network round-trips to cache items larger than the limit configured in memcached.
- [#2297](https://github.com/thanos-io/thanos/pull/2297) Store: add `--experimental.enable-index-cache-postings-compression` flag to enable re-encoding and compressing postings before storing them into the cache. Compressed postings take about 10% of the original size.
- [#2357](https://github.com/thanos-io/thanos/pull/2357) Compact and Store: the compact and store components now serve the bucket UI on `:<http-port>/loaded`, which shows exactly the blocks that are currently seen by compactor and the store gateway. The compactor also serves a different bucket UI on `:<http-port>/global`, which shows the status of object storage without any filters.
- [#2172](https://github.com/thanos-io/thanos/pull/2172) Store: add support for sharding the store component based on the label hash.
- [#2113](https://github.com/thanos-io/thanos/pull/2113) Bucket: added `thanos bucket replicate` command to replicate blocks from one bucket to another.
- [#1922](https://github.com/thanos-io/thanos/pull/1922) Docs: create a new document to explain sharding in Thanos.
- [#2230](https://github.com/thanos-io/thanos/pull/2230) Store: optimize conversion of labels.

### Changed

- [#2136](https://github.com/thanos-io/thanos/pull/2136) *breaking* Store, Compact, Bucket: schedule block deletion by adding deletion-mark.json. This adds a consistent way for multiple readers and writers to access object storage. Since there are no consistency guarantees provided by some Object Storage providers, this PR adds a consistent lock-free way of dealing with Object Storage irrespective of the choice of object storage. In order to achieve this co-ordination, blocks are not deleted directly. Instead, blocks are marked for deletion by uploading the `deletion-mark.json` file for the block that was chosen to be deleted. This file contains Unix time of when the block was marked for deletion. If you want to keep existing behavior, you should add `--delete-delay=0s` as a flag.
- [#2090](https://github.com/thanos-io/thanos/issues/2090) *breaking* Downsample command: the `downsample` command has moved and is now a sub-command of the `thanos bucket` sub-command; it cannot be called via `thanos downsample` any more.
- [#2294](https://github.com/thanos-io/thanos/pull/2294) Store: optimizations for fetching postings. Queries using `=~".*"` matchers or negation matchers (`!=...` or `!~...`) benefit the most.
- [#2301](https://github.com/thanos-io/thanos/pull/2301) Ruler: exit with an error when initialization fails.
- [#2310](https://github.com/thanos-io/thanos/pull/2310) Query: report timespan 0 to 0 when discovering no stores.
- [#2330](https://github.com/thanos-io/thanos/pull/2330) Store: index-header is no longer experimental. It is enabled by default for store Gateway. You can disable it with new hidden flag: `--store.disable-index-header`. The `--experimental.enable-index-header` flag was removed.
- [#1848](https://github.com/thanos-io/thanos/pull/1848) Ruler: allow returning error messages when a reload is triggered via HTTP.
- [#2270](https://github.com/thanos-io/thanos/pull/2277) All: Thanos components will now print stack traces when they error out.

## [v0.11.0](https://github.com/thanos-io/thanos/releases/tag/v0.11.0) - 2020.03.02

### Fixed

- [#2033](https://github.com/thanos-io/thanos/pull/2033) Minio-go: Fixed Issue #1494 support Web Identity providers for IAM credentials for AWS EKS.
- [#1985](https://github.com/thanos-io/thanos/pull/1985) Store Gateway: Fixed case where series entry is larger than 64KB in index.
- [#2051](https://github.com/thanos-io/thanos/pull/2051) Ruler: Fixed issue where ruler does not expose shipper metrics.
- [#2101](https://github.com/thanos-io/thanos/pull/2101) Ruler: Fixed bug where thanos_alert_sender_errors_total was not registered.
- [#1789](https://github.com/thanos-io/thanos/pull/1789) Store Gateway: Improve timeouts.
- [#2139](https://github.com/thanos-io/thanos/pull/2139) Properly handle SIGHUP for reloading.
- [#2040](https://github.com/thanos-io/thanos/pull/2040) UI: Fix URL of alerts in Ruler
- [#2033](https://github.com/thanos-io/thanos/pull/1978) Ruler: Fix tracing in Thanos Ruler

### Added

- [#2003](https://github.com/thanos-io/thanos/pull/2003) Query: Support downsampling for /series.
- [#1952](https://github.com/thanos-io/thanos/pull/1952) Store Gateway: Implemented [binary index header](docs/proposals-done/201912-thanos-binary-index-header.md). This significantly reduces resource consumption (memory, CPU, net bandwidth) for startup and data loading processes as well as baseline memory. This means that adding more blocks into object storage, without querying them will use almost no resources. This, however, **still means that querying large amounts of data** will result in high spikes of memory and CPU use as before, due to simply fetching large amounts of metrics data. Since we fixed baseline, we are now focusing on query performance optimizations in separate initiatives. To enable experimental `index-header` mode run store with hidden `experimental.enable-index-header` flag.
- [#2009](https://github.com/thanos-io/thanos/pull/2009) Store Gateway: Minimum age of all blocks before they are being read. Set it to a safe value (e.g 30m) if your object storage is eventually consistent. GCS and S3 are (roughly) strongly consistent.
- [#1963](https://github.com/thanos-io/thanos/pull/1963) Mixin: Add Thanos Ruler alerts.
- [#1984](https://github.com/thanos-io/thanos/pull/1984) Query: Add cache-control header to not cache on error.
- [#1870](https://github.com/thanos-io/thanos/pull/1870) UI: Persist settings in query.
- [#1969](https://github.com/thanos-io/thanos/pull/1969) Sidecar: allow setting http connection pool size via flags.
- [#1967](https://github.com/thanos-io/thanos/issues/1967) Receive: Allow local TSDB compaction.
- [#1939](https://github.com/thanos-io/thanos/pull/1939) Ruler: Add TLS and authentication support for query endpoints with the `--query.config` and `--query.config-file` CLI flags. See [documentation](docs/components/rule.md#configuration) for further information.
- [#1982](https://github.com/thanos-io/thanos/pull/1982) Ruler: Add support for Alertmanager v2 API endpoints.
- [#2030](https://github.com/thanos-io/thanos/pull/2030) Query: Add `thanos_proxy_store_empty_stream_responses_total` metric for number of empty responses from stores.
- [#2049](https://github.com/thanos-io/thanos/pull/2049) Tracing: Support sampling on Elastic APM with new sample_rate setting.
- [#2008](https://github.com/thanos-io/thanos/pull/2008) Querier, Receiver, Sidecar, Store: Add gRPC [health check](https://github.com/grpc/grpc/blob/master/doc/health-checking.md) endpoints.
- [#2145](https://github.com/thanos-io/thanos/pull/2145) Tracing: track query sent to prometheus via remote read api.

### Changed

- [#1970](https://github.com/thanos-io/thanos/issues/1970) *breaking* Receive: Use gRPC for forwarding requests between peers. Note that existing values for the `--receive.local-endpoint` flag and the endpoints in the hashring configuration file must now specify the receive gRPC port and must be updated to be a simple `host:port` combination, e.g. `127.0.0.1:10901`, rather than a full HTTP URL, e.g. `http://127.0.0.1:10902/api/v1/receive`.
- [#1933](https://github.com/thanos-io/thanos/pull/1933) Add a flag `--tsdb.wal-compression` to configure whether to enable tsdb wal compression in ruler and receiver.
- [#2021](https://github.com/thanos-io/thanos/pull/2021) Rename metric `thanos_query_duplicated_store_address` to `thanos_query_duplicated_store_addresses_total` and `thanos_rule_duplicated_query_address` to `thanos_rule_duplicated_query_addresses_total`.
- [#2166](https://github.com/thanos-io/thanos/pull/2166) Bucket Web: improve the tooltip for the bucket UI; it was reconstructed and now exposes much more information about blocks.

## [v0.10.1](https://github.com/thanos-io/thanos/releases/tag/v0.10.1) - 2020.01.24

### Fixed

- [#2015](https://github.com/thanos-io/thanos/pull/2015) Sidecar: Querier /api/v1/series bug fixed when time range was ignored inside sidecar. The bug was noticeable for example when using Grafana template variables.
- [#2120](https://github.com/thanos-io/thanos/pull/2120) Bucket Web: Set state of status prober properly.

## [v0.10.0](https://github.com/thanos-io/thanos/releases/tag/v0.10.0) - 2020.01.13

### Fixed

- [#1919](https://github.com/thanos-io/thanos/issues/1919) Compactor: Fixed potential data loss when uploading older blocks, or upload taking long time while compactor is running.
- [#1937](https://github.com/thanos-io/thanos/pull/1937) Compactor: Improved synchronization of meta JSON files. Compactor now properly handles partial block uploads for all operation like retention apply, downsampling and compaction. Additionally:

  - Removed `thanos_compact_sync_meta_*` metrics. Use `thanos_blocks_meta_*` metrics instead.
  - Added `thanos_consistency_delay_seconds` and `thanos_compactor_aborted_partial_uploads_deletion_attempts_total` metrics.

- [#1936](https://github.com/thanos-io/thanos/pull/1936) Store: Improved synchronization of meta JSON files. Store now properly handles corrupted disk cache. Added meta.json sync metrics.
- [#1856](https://github.com/thanos-io/thanos/pull/1856) Receive: close DBReadOnly after flushing to fix a memory leak.
- [#1882](https://github.com/thanos-io/thanos/pull/1882) Receive: upload to object storage as 'receive' rather than 'sidecar'.
- [#1907](https://github.com/thanos-io/thanos/pull/1907) Store: Fixed the duration unit for the metric `thanos_bucket_store_series_gate_duration_seconds`.
- [#1931](https://github.com/thanos-io/thanos/pull/1931) Compact: Fixed the compactor successfully exiting when actually an error occurred while compacting a blocks group.
- [#1872](https://github.com/thanos-io/thanos/pull/1872) Ruler: `/api/v1/rules` now shows a properly formatted value
- [#1945](https://github.com/thanos-io/thanos/pull/1945) `master` container images are now built with Go 1.13
- [#1956](https://github.com/thanos-io/thanos/pull/1956) Ruler: now properly ignores duplicated query addresses
- [#1975](https://github.com/thanos-io/thanos/pull/1975) Store Gateway: fixed panic caused by memcached servers selector when there's 1 memcached node

### Added

- [#1852](https://github.com/thanos-io/thanos/pull/1852) Add support for `AWS_CONTAINER_CREDENTIALS_FULL_URI` by upgrading to minio-go v6.0.44
- [#1854](https://github.com/thanos-io/thanos/pull/1854) Update Rule UI to support alerts count displaying and filtering.
- [#1838](https://github.com/thanos-io/thanos/pull/1838) Ruler: Add TLS and authentication support for Alertmanager with the `--alertmanagers.config` and `--alertmanagers.config-file` CLI flags. See [documentation](docs/components/rule.md#configuration) for further information.
- [#1838](https://github.com/thanos-io/thanos/pull/1838) Ruler: Add a new `--alertmanagers.sd-dns-interval` CLI option to specify the interval between DNS resolutions of Alertmanager hosts.
- [#1881](https://github.com/thanos-io/thanos/pull/1881) Store Gateway: memcached support for index cache. See [documentation](docs/components/store.md#index-cache) for further information.
- [#1904](https://github.com/thanos-io/thanos/pull/1904) Add a skip-chunks option in Store Series API to improve the response time of `/api/v1/series` endpoint.
- [#1910](https://github.com/thanos-io/thanos/pull/1910) Query: `/api/v1/labels` now understands `POST` - useful for sending bigger requests

### Changed

- [#1947](https://github.com/thanos-io/thanos/pull/1947) Upgraded Prometheus dependencies to v2.15.2. This includes:

  - Compactor: Significant reduction of memory footprint for compaction and downsampling process.
  - Querier: Accepting spaces between time range and square bracket. e.g `[ 5m]`
  - Querier: Improved PromQL parser performance.

- [#1833](https://github.com/thanos-io/thanos/pull/1833) `--shipper.upload-compacted` flag has been promoted to non hidden, non experimental state. More info available [here](docs/quick-tutorial.md#uploading-old-metrics).
- [#1867](https://github.com/thanos-io/thanos/pull/1867) Ruler: now sets a `Thanos/$version` `User-Agent` in requests
- [#1887](https://github.com/thanos-io/thanos/pull/1887) Service discovery now deduplicates targets between different target groups

## [v0.9.0](https://github.com/thanos-io/thanos/releases/tag/v0.9.0) - 2019.12.03

### Added

- [#1678](https://github.com/thanos-io/thanos/pull/1678) Add Lightstep as a tracing provider.
- [#1687](https://github.com/thanos-io/thanos/pull/1687) Add a new `--grpc-grace-period` CLI option to components which serve gRPC to set how long to wait until gRPC Server shuts down.
- [#1660](https://github.com/thanos-io/thanos/pull/1660) Sidecar: Add a new `--prometheus.ready_timeout` CLI option to the sidecar to set how long to wait until Prometheus starts up.
- [#1573](https://github.com/thanos-io/thanos/pull/1573) `AliYun OSS` object storage, see [documents](docs/storage.md#aliyun-oss) for further information.
- [#1680](https://github.com/thanos-io/thanos/pull/1680) Add a new `--http-grace-period` CLI option to components which serve HTTP to set how long to wait until HTTP Server shuts down.
- [#1712](https://github.com/thanos-io/thanos/pull/1712) Bucket: Rename flag on bucket web component from `--listen` to `--http-address` to match other components.
- [#1733](https://github.com/thanos-io/thanos/pull/1733) Compactor: New metric `thanos_compactor_iterations_total` on Thanos Compactor which shows the number of successful iterations.
- [#1758](https://github.com/thanos-io/thanos/pull/1758) Bucket: `thanos bucket web` now supports `--web.external-prefix` for proxying on a subpath.
- [#1770](https://github.com/thanos-io/thanos/pull/1770) Bucket: Add `--web.prefix-header` flags to allow for bucket UI to be accessible behind a reverse proxy.
- [#1668](https://github.com/thanos-io/thanos/pull/1668) Receiver: Added TLS options for both server and client remote write.

### Fixed

- [#1656](https://github.com/thanos-io/thanos/pull/1656) Store Gateway: Store now starts metric and status probe HTTP server earlier in its start-up sequence. `/-/healthy` endpoint now starts to respond with success earlier. `/metrics` endpoint starts serving metrics earlier as well. Make sure to point your readiness probes to the `/-/ready` endpoint rather than `/metrics`.
- [#1669](https://github.com/thanos-io/thanos/pull/1669) Store Gateway: Fixed store sharding. Now it does not load excluded meta.jsons and load/fetch index-cache.json files.
- [#1670](https://github.com/thanos-io/thanos/pull/1670) Sidecar: Fixed un-ordered blocks upload. Sidecar now uploads the oldest blocks first.
- [#1568](https://github.com/thanos-io/thanos/pull/1709) Store Gateway: Store now retains the first raw value of a chunk during downsampling to avoid losing some counter resets that occur on an aggregation boundary.
- [#1751](https://github.com/thanos-io/thanos/pull/1751) Querier: Fixed labels for StoreUI
- [#1773](https://github.com/thanos-io/thanos/pull/1773) Ruler: Fixed the /api/v1/rules endpoint that returned 500 status code with `failed to assert type of rule ...` message.
- [#1770](https://github.com/thanos-io/thanos/pull/1770) Querier: Fixed `--web.external-prefix` 404s for static resources.
- [#1785](https://github.com/thanos-io/thanos/pull/1785) Ruler: The /api/v1/rules endpoints now returns the original rule filenames.
- [#1791](https://github.com/thanos-io/thanos/pull/1791) Ruler: Ruler now supports identical rule filenames in different directories.
- [#1562](https://github.com/thanos-io/thanos/pull/1562) Querier: Downsampling option now carries through URL.
- [#1675](https://github.com/thanos-io/thanos/pull/1675) Querier: Reduced resource usage while using certain queries like `offset`.
- [#1725](https://github.com/thanos-io/thanos/pull/1725) & [#1718](https://github.com/thanos-io/thanos/pull/1718) Store Gateway: Per request memory improvements.

### Changed

- [#1666](https://github.com/thanos-io/thanos/pull/1666) Compact: `thanos_compact_group_compactions_total` now counts block compactions, so operations that resulted in a compacted block. The old behaviour is now exposed by new metric: `thanos_compact_group_compaction_runs_started_total` and `thanos_compact_group_compaction_runs_completed_total` which counts compaction runs overall.
- [#1748](https://github.com/thanos-io/thanos/pull/1748) Updated all dependencies.
- [#1694](https://github.com/thanos-io/thanos/pull/1694) `prober_ready` and `prober_healthy` metrics are removed, for sake of `status`. Now `status` exposes same metric with a label, `check`. `check` can have "healty" or "ready" depending on status of the probe.
- [#1790](https://github.com/thanos-io/thanos/pull/1790) Ruler: Fixes subqueries support for ruler.
- [#1769](https://github.com/thanos-io/thanos/pull/1769) & [#1545](https://github.com/thanos-io/thanos/pull/1545) Adjusted most of the metrics histogram buckets.

## [v0.8.1](https://github.com/thanos-io/thanos/releases/tag/v0.8.1) - 2019.10.14

### Fixed

- [#1632](https://github.com/thanos-io/thanos/issues/1632) Removes the duplicated external labels detection on Thanos Querier; warning only; Made Store Gateway compatible with older Querier versions.
  - NOTE: `thanos_store_nodes_grpc_connections` metric is now per `external_labels` and `store_type`. It is a recommended metric for Querier storeAPIs. `thanos_store_node_info` is marked as obsolete and will be removed in next release.
  - NOTE2: Store Gateway is now advertising artificial: `"@thanos_compatibility_store_type=store"` label. This is to have the current Store Gateway compatible with Querier pre v0.8.0. This label can be disabled by hidden `debug.advertise-compatibility-label=false` flag on Store Gateway.

## [v0.8.0](https://github.com/thanos-io/thanos/releases/tag/v0.8.0) - 2019.10.10

Lot's of improvements this release! Noteworthy items:

- First Katacoda tutorial! 🐱
- Fixed Deletion order causing Compactor to produce not needed 👻 blocks with missing random files.
- Store GW memory improvements (more to come!).
- Querier allows multiple deduplication labels.
- Both Compactor and Store Gateway can be **sharded** within the same bucket using relabelling!
- Sidecar exposed data from Prometheus can be now limited to given `min-time` (e.g 3h only).
- Numerous Thanos Receive improvements.

Make sure you check out Prometheus 2.13.0 as well. New release drastically improves usage and resource consumption of both Prometheus and sidecar with Thanos: https://prometheus.io/blog/2019/10/10/remote-read-meets-streaming/

### Added

- [#1619](https://github.com/thanos-io/thanos/pull/1619) Thanos sidecar allows to limit min time range for data it exposes from Prometheus.
- [#1583](https://github.com/thanos-io/thanos/pull/1583) Thanos sharding:
  - Add relabel config (`--selector.relabel-config-file` and `selector.relabel-config`) into Thanos Store and Compact components. Selecting blocks to serve depends on the result of block labels relabeling.
  - For store gateway, advertise labels from "approved" blocks.
- [#1540](https://github.com/thanos-io/thanos/pull/1540) Thanos Downsample added `/-/ready` and `/-/healthy` endpoints.
- [#1538](https://github.com/thanos-io/thanos/pull/1538) Thanos Rule added `/-/ready` and `/-/healthy` endpoints.
- [#1537](https://github.com/thanos-io/thanos/pull/1537) Thanos Receive added `/-/ready` and `/-/healthy` endpoints.
- [#1460](https://github.com/thanos-io/thanos/pull/1460) Thanos Store Added `/-/ready` and `/-/healthy` endpoints.
- [#1534](https://github.com/thanos-io/thanos/pull/1534) Thanos Query Added `/-/ready` and `/-/healthy` endpoints.
- [#1533](https://github.com/thanos-io/thanos/pull/1533) Thanos inspect now supports the timeout flag.
- [#1496](https://github.com/thanos-io/thanos/pull/1496) Thanos Receive now supports setting block duration.
- [#1362](https://github.com/thanos-io/thanos/pull/1362) Optional `replicaLabels` param for `/query` and `/query_range` querier endpoints. When provided overwrite the `query.replica-label` cli flags.
- [#1482](https://github.com/thanos-io/thanos/pull/1482) Thanos now supports Elastic APM as tracing provider.
- [#1612](https://github.com/thanos-io/thanos/pull/1612) Thanos Rule added `resendDelay` flag.
- [#1480](https://github.com/thanos-io/thanos/pull/1480) Thanos Receive flushes storage on hashring change.
- [#1613](https://github.com/thanos-io/thanos/pull/1613) Thanos Receive now traces forwarded requests.

### Changed

- [#1362](https://github.com/thanos-io/thanos/pull/1362) `query.replica-label` configuration can be provided more than once for multiple deduplication labels like: `--query.replica-label=prometheus_replica --query.replica-label=service`.
- [#1581](https://github.com/thanos-io/thanos/pull/1581) Thanos Store now can use smaller buffer sizes for Bytes pool; reducing memory for some requests.
- [#1622](https://github.com/thanos-io/thanos/pull/1622) & [#1590](https://github.com/thanos-io/thanos/pull/1590) Upgraded to Go 1.13.1
- [#1498](https://github.com/thanos-io/thanos/pull/1498) Thanos Receive change flag `labels` to `label` to be consistent with other commands.

### Fixed

- [#1525](https://github.com/thanos-io/thanos/pull/1525) Thanos now deletes block's file in correct order allowing to detect partial blocks without problems.
- [#1505](https://github.com/thanos-io/thanos/pull/1505) Thanos Store now removes invalid local cache blocks.
- [#1587](https://github.com/thanos-io/thanos/pull/1587) Thanos Sidecar cleanups all cache dirs after each compaction run.
- [#1582](https://github.com/thanos-io/thanos/pull/1582) Thanos Rule correctly parses Alertmanager URL if there is more `+` in it.
- [#1544](https://github.com/thanos-io/thanos/pull/1544) Iterating over object store is resilient to the edge case for some providers.
- [#1469](https://github.com/thanos-io/thanos/pull/1469) Fixed Azure potential failures (EOF) when requesting more data then blob has.
- [#1512](https://github.com/thanos-io/thanos/pull/1512) Thanos Store fixed memory leak for chunk pool.
- [#1488](https://github.com/thanos-io/thanos/pull/1488) Thanos Rule now now correctly links to query URL from rules and alerts.

## [v0.7.0](https://github.com/thanos-io/thanos/releases/tag/v0.7.0) - 2019.09.02

Accepted into CNCF:

- Thanos moved to new repository https://github.com/thanos-io/thanos
- Docker images moved to https://quay.io/thanos/thanos and mirrored at https://hub.docker.com/r/thanosio/thanos
- Slack moved to https://slack.cncf.io `#thanos`/`#thanos-dev`/`#thanos-prs`

### Added

- [#1478](https://github.com/thanos-io/thanos/pull/1478) Thanos components now exposes gRPC server metrics as soon as server starts, to provide more reliable data for instrumentation.
- [#1378](https://github.com/thanos-io/thanos/pull/1378) Thanos Receive now exposes `thanos_receive_config_hash`, `thanos_receive_config_last_reload_successful` and `thanos_receive_config_last_reload_success_timestamp_seconds` metrics to track latest configuration change
- [#1268](https://github.com/thanos-io/thanos/pull/1268) Thanos Sidecar added support for newest Prometheus streaming remote read added [here](https://github.com/prometheus/prometheus/pull/5703). This massively improves memory required by single request for both Prometheus and sidecar. Single requests now should take constant amount of memory on sidecar, so resource consumption prediction is now straightforward. This will be used if you have Prometheus `2.13` or `2.12-master`.
- [#1358](https://github.com/thanos-io/thanos/pull/1358) Added `part_size` configuration option for HTTP multipart requests minimum part size for S3 storage type
- [#1363](https://github.com/thanos-io/thanos/pull/1363) Thanos Receive now exposes `thanos_receive_hashring_nodes` and `thanos_receive_hashring_tenants` metrics to monitor status of hash-rings
- [#1395](https://github.com/thanos-io/thanos/pull/1395) Thanos Sidecar added `/-/ready` and `/-/healthy` endpoints to Thanos sidecar.
- [#1297](https://github.com/thanos-io/thanos/pull/1297) Thanos Compact added `/-/ready` and `/-/healthy` endpoints to Thanos compact.
- [#1431](https://github.com/thanos-io/thanos/pull/1431) Thanos Query added hidden flag to allow the use of downsampled resolution data for instant queries.
- [#1408](https://github.com/thanos-io/thanos/pull/1408) Thanos Store Gateway can now allow the specifying of supported time ranges it will serve (time sharding). Flags: `min-time` & `max-time`

### Changed

- [#1414](https://github.com/thanos-io/thanos/pull/1413) Upgraded important dependencies: Prometheus to 2.12-rc.0. TSDB is now part of Prometheus.
- [#1380](https://github.com/thanos-io/thanos/pull/1380) Upgraded important dependencies: Prometheus to 2.11.1 and TSDB to 0.9.1. Some changes affecting Querier:
  - [ENHANCEMENT] Query performance improvement: Efficient iteration and search in HashForLabels and HashWithoutLabels. #5707
  - [ENHANCEMENT] Optimize queries using regexp for set lookups. tsdb#602
  - [BUGFIX] prometheus_tsdb_compactions_failed_total is now incremented on any compaction failure. tsdb#613
  - [BUGFIX] PromQL: Correctly display {**name**="a"}.
- [#1338](https://github.com/thanos-io/thanos/pull/1338) Thanos Query still warns on store API duplicate, but allows a single one from duplicated set. This is gracefully warn about the problematic logic and not disrupt immediately.
- [#1385](https://github.com/thanos-io/thanos/pull/1385) Thanos Compact exposes flag to disable downsampling `downsampling.disable`.

### Fixed

- [#1327](https://github.com/thanos-io/thanos/pull/1327) Thanos Query `/series` API end-point now properly returns an empty array just like Prometheus if there are no results
- [#1302](https://github.com/thanos-io/thanos/pull/1302) Thanos now efficiently reuses HTTP keep-alive connections
- [#1371](https://github.com/thanos-io/thanos/pull/1371) Thanos Receive fixed race condition in hashring
- [#1430](https://github.com/thanos-io/thanos/pull/1430) Thanos fixed value of GOMAXPROCS inside container.
- [#1410](https://github.com/thanos-io/thanos/pull/1410) Fix for CVE-2019-10215

### Deprecated

- [#1458](https://github.com/thanos-io/thanos/pull/1458) Thanos Query and Receive now use common instrumentation middleware. As as result, for sake of `http_requests_total` and `http_request_duration_seconds_bucket`; Thanos Query no longer exposes `thanos_query_api_instant_query_duration_seconds`, `thanos_query_api_range_query_duration_second` metrics and Thanos Receive no longer exposes `thanos_http_request_duration_seconds`, `thanos_http_requests_total`, `thanos_http_response_size_bytes`.
- [#1423](https://github.com/thanos-io/thanos/pull/1423) Thanos Bench deprecated.

## [v0.6.0](https://github.com/thanos-io/thanos/releases/tag/v0.6.0) - 2019.07.18

### Added

- [#1097](https://github.com/thanos-io/thanos/pull/1097) Added `thanos check rules` linter for Thanos rule rules files.

- [#1253](https://github.com/thanos-io/thanos/pull/1253) Add support for specifying a maximum amount of retries when using Azure Blob storage (default: no retries).

- [#1244](https://github.com/thanos-io/thanos/pull/1244) Thanos Compact now exposes new metrics `thanos_compact_downsample_total` and `thanos_compact_downsample_failures_total` which are useful to catch when errors happen

- [#1260](https://github.com/thanos-io/thanos/pull/1260) Thanos Query/Rule now exposes metrics `thanos_querier_store_apis_dns_provider_results` and `thanos_ruler_query_apis_dns_provider_results` which tell how many addresses were configured and how many were actually discovered respectively

- [#1248](https://github.com/thanos-io/thanos/pull/1248) Add a web UI to show the state of remote storage.

- [#1217](https://github.com/thanos-io/thanos/pull/1217) Thanos Receive gained basic hashring support

- [#1262](https://github.com/thanos-io/thanos/pull/1262) Thanos Receive got a new metric `thanos_http_requests_total` which shows how many requests were handled by it

- [#1243](https://github.com/thanos-io/thanos/pull/1243) Thanos Receive got an ability to forward time series data between nodes. Now you can pass the hashring configuration via `--receive.hashrings-file`; the refresh interval `--receive.hashrings-file-refresh-interval`; the name of the local node's name `--receive.local-endpoint`; and finally the header's name which is used to determine the tenant `--receive.tenant-header`.

- [#1147](https://github.com/thanos-io/thanos/pull/1147) Support for the Jaeger tracer has been added!

*breaking* New common flags were added for configuring tracing: `--tracing.config-file` and `--tracing.config`. You can either pass a file to Thanos with the tracing configuration or pass it in the command line itself. Old `--gcloudtrace.*` flags were removed :warning:

To migrate over the old `--gcloudtrace.*` configuration, your tracing configuration should look like this:

```yaml
---
type: STACKDRIVER
config:
  - service_name: "foo"
    project_id: "123"
    sample_factor: 123
```

The other `type` you can use is `JAEGER` now. The `config` keys and values are Jaeger specific and you can find all of the information [here](https://github.com/jaegertracing/jaeger-client-go#environment-variables).

### Changed

- [#1284](https://github.com/thanos-io/thanos/pull/1284) Add support for multiple label-sets in Info gRPC service. This deprecates the single `Labels` slice of the `InfoResponse`, in a future release backward compatible handling for the single set of Labels will be removed. Upgrading to v0.6.0 or higher is advised. *breaking* If you run have duplicate queries in your Querier configuration with hierarchical federation of multiple Queries this PR makes Thanos Querier to detect this case and block all duplicates. Refer to 0.6.1 which at least allows for single replica to work.

- [#1314](https://github.com/thanos-io/thanos/pull/1314) Removes `http_request_duration_microseconds` (Summary) and adds `http_request_duration_seconds` (Histogram) from http server instrumentation used in Thanos APIs and UIs.

- [#1287](https://github.com/thanos-io/thanos/pull/1287) Sidecar now waits on Prometheus' external labels before starting the uploading process

- [#1261](https://github.com/thanos-io/thanos/pull/1261) Thanos Receive now exposes metrics `thanos_http_request_duration_seconds` and `thanos_http_response_size_bytes` properly of each handler

- [#1274](https://github.com/thanos-io/thanos/pull/1274) Iteration limit has been lifted from the LRU cache so there should be no more spam of error messages as they were harmless

- [#1321](https://github.com/thanos-io/thanos/pull/1321) Thanos Query now fails early on a query which only uses external labels - this improves clarity in certain situations

### Fixed

- [#1227](https://github.com/thanos-io/thanos/pull/1227) Some context handling issues were fixed in Thanos Compact; some unnecessary memory allocations were removed in the hot path of Thanos Store.

- [#1183](https://github.com/thanos-io/thanos/pull/1183) Compactor now correctly propagates retriable/haltable errors which means that it will not unnecessarily restart if such an error occurs

- [#1231](https://github.com/thanos-io/thanos/pull/1231) Receive now correctly handles SIGINT and closes without deadlocking

- [#1278](https://github.com/thanos-io/thanos/pull/1278) Fixed inflated values problem with `sum()` on Thanos Query

- [#1280](https://github.com/thanos-io/thanos/pull/1280) Fixed a problem with concurrent writes to a `map` in Thanos Query while rendering the UI

- [#1311](https://github.com/thanos-io/thanos/pull/1311) Fixed occasional panics in Compact and Store when using Azure Blob cloud storage caused by lack of error checking in client library.

- [#1322](https://github.com/thanos-io/thanos/pull/1322) Removed duplicated closing of the gRPC listener - this gets rid of harmless messages like `store gRPC listener: close tcp 0.0.0.0:10901: use of closed network connection` when those programs are being closed

### Deprecated

- [#1216](https://github.com/thanos-io/thanos/pull/1216) the old "Command-line flags" has been removed from Thanos Query UI since it was not populated and because we are striving for consistency

## [v0.5.0](https://github.com/thanos-io/thanos/releases/tag/v0.5.0) - 2019.06.05

TL;DR: Store LRU cache is no longer leaking, Upgraded Thanos UI to Prometheus 2.9, Fixed auto-downsampling, Moved to Go 1.12.5 and more.

This version moved tarballs to Golang 1.12.5 from 1.11 as well, so same warning applies if you use `container_memory_usage_bytes` from cadvisor. Use `container_memory_working_set_bytes` instead.

*breaking* As announced couple of times this release also removes gossip with all configuration flags (`--cluster.*`).

### Fixed

- [#1142](https://github.com/thanos-io/thanos/pull/1142) fixed major leak on store LRU cache for index items (postings and series).
- [#1163](https://github.com/thanos-io/thanos/pull/1163) sidecar is no longer blocking for custom Prometheus versions/builds. It only checks if flags return non 404, then it performs optional checks.
- [#1146](https://github.com/thanos-io/thanos/pull/1146) store/bucket: make getFor() work with interleaved resolutions.
- [#1157](https://github.com/thanos-io/thanos/pull/1157) querier correctly handles duplicated stores when some store changes external labels in place.

### Added

- [#1094](https://github.com/thanos-io/thanos/pull/1094) Allow configuring the response header timeout for the S3 client.

### Changed

- [#1118](https://github.com/thanos-io/thanos/pull/1118) *breaking* swift: Added support for cross-domain authentication by introducing `userDomainID`, `userDomainName`, `projectDomainID`, `projectDomainName`. The outdated terms `tenantID`, `tenantName` are deprecated and have been replaced by `projectID`, `projectName`.

- [#1066](https://github.com/thanos-io/thanos/pull/1066) Upgrade Thanos ui to Prometheus v2.9.1.

  Changes from the upstream:

  - query:
    - [ENHANCEMENT] Update moment.js and moment-timezone.js [PR #4679](https://github.com/prometheus/prometheus/pull/4679)
    - [ENHANCEMENT] Support to query elements by a specific time [PR #4764](https://github.com/prometheus/prometheus/pull/4764)
    - [ENHANCEMENT] Update to Bootstrap 4.1.3 [PR #5192](https://github.com/prometheus/prometheus/pull/5192)
    - [BUGFIX] Limit number of merics in prometheus UI [PR #5139](https://github.com/prometheus/prometheus/pull/5139)
    - [BUGFIX] Web interface Quality of Life improvements [PR #5201](https://github.com/prometheus/prometheus/pull/5201)
  - rule:
    - [ENHANCEMENT] Improve rule views by wrapping lines [PR #4702](https://github.com/prometheus/prometheus/pull/4702)
    - [ENHANCEMENT] Show rule evaluation errors on rules page [PR #4457](https://github.com/prometheus/prometheus/pull/4457)

- [#1156](https://github.com/thanos-io/thanos/pull/1156) Moved CI and docker multistage to Golang 1.12.5 for latest mem alloc improvements.
- [#1103](https://github.com/thanos-io/thanos/pull/1103) Updated go-cos deps. (COS bucket client).
- [#1149](https://github.com/thanos-io/thanos/pull/1149) Updated google Golang API deps (GCS bucket client).
- [#1190](https://github.com/thanos-io/thanos/pull/1190) Updated minio deps (S3 bucket client). This fixes minio retries.

- [#1133](https://github.com/thanos-io/thanos/pull/1133) Use prometheus v2.9.2, common v0.4.0 & tsdb v0.8.0.

  Changes from the upstreams:

  - store gateway:
    - [ENHANCEMENT] Fast path for EmptyPostings cases in Merge, Intersect and Without.
  - store gateway & compactor:
    - [BUGFIX] Fix fd and vm_area leak on error path in chunks.NewDirReader.
    - [BUGFIX] Fix fd and vm_area leak on error path in index.NewFileReader.
  - query:
    - [BUGFIX] Make sure subquery range is taken into account for selection #5467
    - [ENHANCEMENT] Check for cancellation on every step of a range evaluation. #5131
    - [BUGFIX] Exponentation operator to drop metric name in result of operation. #5329
    - [BUGFIX] Fix output sample values for scalar-to-vector comparison operations. #5454
  - rule:
    - [BUGFIX] Reload rules: copy state on both name and labels. #5368

## Deprecated

- [#1008](https://github.com/thanos-io/thanos/pull/1008) *breaking* Removed Gossip implementation. All `--cluster.*` flags removed and Thanos will error out if any is provided.

## [v0.4.0](https://github.com/thanos-io/thanos/releases/tag/v0.4.0) - 2019.05.3

:warning: **IMPORTANT** :warning: This is the last release that supports gossip. From Thanos v0.5.0, gossip will be completely removed.

This release also disables gossip mode by default for all components. See [this](docs/proposals-done/201809-gossip-removal.md) for more details.

:warning: This release moves Thanos docker images (NOT artifacts by accident) to Golang 1.12. This release includes change in GC's memory release which gives following effect:

> On Linux, the runtime now uses MADV_FREE to release unused memory. This is more efficient but may result in higher reported RSS. The kernel will reclaim the unused data when it is needed. To revert to the Go 1.11 behavior (MADV_DONTNEED), set the environment variable GODEBUG=madvdontneed=1.

If you want to see exact memory allocation of Thanos process:

- Use `go_memstats_heap_alloc_bytes` metric exposed by Golang or `container_memory_working_set_bytes` exposed by cadvisor.
- Add `GODEBUG=madvdontneed=1` before running Thanos binary to revert to memory releasing to pre 1.12 logic.

Using cadvisor `container_memory_usage_bytes` metric could be misleading e.g: https://github.com/google/cadvisor/issues/2242

### Added

- [thanos.io](https://thanos.io) website & automation :tada:
- [#1053](https://github.com/thanos-io/thanos/pull/1053) compactor: Compactor & store gateway now handles incomplete uploads gracefully. Added hard limit on how long block upload can take (30m).
- [#811](https://github.com/thanos-io/thanos/pull/811) Remote write receiver component :heart: :heart: thanks to RedHat (@brancz) contribution.
- [#910](https://github.com/thanos-io/thanos/pull/910) Query's stores UI page is now sorted by type and old DNS or File SD stores are removed after 5 minutes (configurable via the new `--store.unhealthy-timeout=5m` flag).
- [#905](https://github.com/thanos-io/thanos/pull/905) Thanos support for Query API: /api/v1/labels. Notice that the API was added in Prometheus v2.6.
- [#798](https://github.com/thanos-io/thanos/pull/798) Ability to limit the maximum number of concurrent request to Series() calls in Thanos Store and the maximum amount of samples we handle.
- [#1060](https://github.com/thanos-io/thanos/pull/1060) Allow specifying region attribute in S3 storage configuration

:warning: **WARNING** :warning: #798 adds a new default limit to Thanos Store: `--store.grpc.series-max-concurrency`. Most likely you will want to make it the same as `--query.max-concurrent` on Thanos Query.

New options:

New Store flags:

```
* `--store.grpc.series-sample-limit` limits the amount of samples that might be retrieved on a single Series() call. By default it is 0. Consider enabling it by setting it to more than 0 if you are running on limited resources.
* `--store.grpc.series-max-concurrency` limits the number of concurrent Series() calls in Thanos Store. By default it is 20. Considering making it lower or bigger depending on the scale of your deployment.
```

New Store metrics:

```
* `thanos_bucket_store_queries_dropped_total` shows how many queries were dropped due to the samples limit;
* `thanos_bucket_store_queries_concurrent_max` is a constant metric which shows how many Series() calls can concurrently be executed by Thanos Store;
* `thanos_bucket_store_queries_in_flight` shows how many queries are currently "in flight" i.e. they are being executed;
* `thanos_bucket_store_gate_duration_seconds` shows how many seconds it took for queries to pass through the gate in both cases - when that fails and when it does not.
```

New Store tracing span: \* `store_query_gate_ismyturn` shows how long it took for a query to pass (or not) through the gate.

- [#1016](https://github.com/thanos-io/thanos/pull/1016) Added option for another DNS resolver (miekg/dns client). Note that this is required to have SRV resolution working on [Golang 1.11+ with KubeDNS below v1.14](https://github.com/golang/go/issues/27546)

  New Querier and Ruler flag: `-- store.sd-dns-resolver` which allows to specify resolver to use. Either `golang` or `miekgdns`

- [#986](https://github.com/thanos-io/thanos/pull/986) Allow to save some startup & sync time in store gateway as it is no longer needed to compute index-cache from block index on its own for larger blocks. The store Gateway still can do it, but it first checks bucket if there is index-cached uploaded already. In the same time, compactor precomputes the index cache file on every compaction.

  New Compactor flag: `--index.generate-missing-cache-file` was added to allow quicker addition of index cache files. If enabled it precomputes missing files on compactor startup. Note that it will take time and it's only one-off step per bucket.

- [#887](https://github.com/thanos-io/thanos/pull/887) Compact: Added new `--block-sync-concurrency` flag, which allows you to configure number of goroutines to use when syncing block metadata from object storage.
- [#928](https://github.com/thanos-io/thanos/pull/928) Query: Added `--store.response-timeout` flag. If a Store doesn't send any data in this specified duration then a Store will be ignored and partial data will be returned if it's enabled. 0 disables timeout.
- [#893](https://github.com/thanos-io/thanos/pull/893) S3 storage backend has graduated to `stable` maturity level.
- [#936](https://github.com/thanos-io/thanos/pull/936) Azure storage backend has graduated to `stable` maturity level.
- [#937](https://github.com/thanos-io/thanos/pull/937) S3: added trace functionality. You can add `trace.enable: true` to enable the minio client's verbose logging.
- [#953](https://github.com/thanos-io/thanos/pull/953) Compact: now has a hidden flag `--debug.accept-malformed-index`. Compaction index verification will ignore out of order label names.
- [#963](https://github.com/thanos-io/thanos/pull/963) GCS: added possibility to inline ServiceAccount into GCS config.
- [#1010](https://github.com/thanos-io/thanos/pull/1010) Compact: added new flag `--compact.concurrency`. Number of goroutines to use when compacting groups.
- [#1028](https://github.com/thanos-io/thanos/pull/1028) Query: added `--query.default-evaluation-interval`, which sets default evaluation interval for sub queries.
- [#980](https://github.com/thanos-io/thanos/pull/980) Ability to override Azure storage endpoint for other regions (China)
- [#1021](https://github.com/thanos-io/thanos/pull/1021) Query API `series` now supports POST method.
- [#939](https://github.com/thanos-io/thanos/pull/939) Query API `query_range` now supports POST method.

### Changed

- [#970](https://github.com/thanos-io/thanos/pull/970) Deprecated `partial_response_disabled` proto field. Added `partial_response_strategy` instead. Both in gRPC and Query API. No `PartialResponseStrategy` field for `RuleGroups` by default means `abort` strategy (old PartialResponse disabled) as this is recommended option for Rules and alerts.

  Metrics:

  - Added `thanos_rule_evaluation_with_warnings_total` to Ruler.
  - DNS `thanos_ruler_query_apis*` are now `thanos_ruler_query_apis_*` for consistency.
  - DNS `thanos_querier_store_apis*` are now `thanos_querier_store_apis__*` for consistency.
  - Query Gate `thanos_bucket_store_series*` are now `thanos_bucket_store_series_*` for consistency.
  - Most of thanos ruler metris related to rule manager has `strategy` label.

  Ruler tracing spans:

  - `/rule_instant_query HTTP[client]` is now `/rule_instant_query_part_resp_abort HTTP[client]"` if request is for abort strategy.

- [#1009](https://github.com/thanos-io/thanos/pull/1009): Upgraded Prometheus (~v2.7.0-rc.0 to v2.8.1) and TSDB (`v0.4.0` to `v0.6.1`) deps.

  Changes that affects Thanos:

  - query:
    - [ENHANCEMENT] In histogram_quantile merge buckets with equivalent le values. #5158.
    - [ENHANCEMENT] Show list of offending labels in the error message in many-to-many scenarios. #5189
    - [BUGFIX] Fix panic when aggregator param is not a literal. #5290
  - ruler:
    - [ENHANCEMENT] Reduce time that Alertmanagers are in flux when reloaded. #5126
    - [BUGFIX] prometheus_rule_group_last_evaluation_timestamp_seconds is now a unix timestamp. #5186
    - [BUGFIX] prometheus_rule_group_last_duration_seconds now reports seconds instead of nanoseconds. Fixes our [issue #1027](https://github.com/thanos-io/thanos/issues/1027)
    - [BUGFIX] Fix sorting of rule groups. #5260
  - store: [ENHANCEMENT] Fast path for EmptyPostings cases in Merge, Intersect and Without.
  - tooling: [FEATURE] New dump command to tsdb tool to dump all samples.
  - compactor:
    - [ENHANCEMENT] When closing the db any running compaction will be cancelled so it doesn't block.
    - [CHANGE] *breaking* Renamed flag `--sync-delay` to `--consistency-delay` [#1053](https://github.com/thanos-io/thanos/pull/1053)

  For ruler essentially whole TSDB CHANGELOG applies between v0.4.0-v0.6.1: https://github.com/prometheus/tsdb/blob/master/CHANGELOG.md

  Note that this was added on TSDB and Prometheus: [FEATURE] Time-ovelapping blocks are now allowed. #370 Whoever due to nature of Thanos compaction (distributed systems), for safety reason this is disabled for Thanos compactor for now.

- [#868](https://github.com/thanos-io/thanos/pull/868) Go has been updated to 1.12.
- [#1055](https://github.com/thanos-io/thanos/pull/1055) Gossip flags are now disabled by default and deprecated.
- [#964](https://github.com/thanos-io/thanos/pull/964) repair: Repair process now sorts the series and labels within block.
- [#1073](https://github.com/thanos-io/thanos/pull/1073) Store: index cache for requests. It now calculates the size properly (includes slice header), has anti-deadlock safeguard and reports more metrics.

### Fixed

- [#921](https://github.com/thanos-io/thanos/pull/921) `thanos_objstore_bucket_last_successful_upload_time` now does not appear when no blocks have been uploaded so far.
- [#966](https://github.com/thanos-io/thanos/pull/966) Bucket: verify no longer warns about overlapping blocks, that overlap `0s`
- [#848](https://github.com/thanos-io/thanos/pull/848) Compact: now correctly works with time series with duplicate labels.
- [#894](https://github.com/thanos-io/thanos/pull/894) Thanos Rule: UI now correctly shows evaluation time.
- [#865](https://github.com/thanos-io/thanos/pull/865) Query: now properly parses DNS SRV Service Discovery.
- [#889](https://github.com/thanos-io/thanos/pull/889) Store: added safeguard against merging posting groups segfault
- [#941](https://github.com/thanos-io/thanos/pull/941) Sidecar: added better handling of intermediate restarts.
- [#933](https://github.com/thanos-io/thanos/pull/933) Query: Fixed 30 seconds lag of adding new store to query.
- [#962](https://github.com/thanos-io/thanos/pull/962) Sidecar: Make config reloader file writes atomic.
- [#982](https://github.com/thanos-io/thanos/pull/982) Query: now advertises Min & Max Time accordingly to the nodes.
- [#1041](https://github.com/thanos-io/thanos/issues/1038) Ruler is now able to return long time range queries.
- [#904](https://github.com/thanos-io/thanos/pull/904) Compact: Skip compaction for blocks with no samples.
- [#1070](https://github.com/thanos-io/thanos/pull/1070) Downsampling works back again. Deferred closer errors are now properly captured.

## [v0.3.2](https://github.com/thanos-io/thanos/releases/tag/v0.3.2) - 2019.03.04

### Added

- [#851](https://github.com/thanos-io/thanos/pull/851) New read API endpoint for api/v1/rules and api/v1/alerts.
- [#873](https://github.com/thanos-io/thanos/pull/873) Store: fix set index cache LRU

:warning: **WARNING** :warning: #873 fix fixes actual handling of `index-cache-size`. Handling of limit for this cache was broken so it was unbounded all the time. From this release actual value matters and is extremely low by default. To "revert" the old behaviour (no boundary), use a large enough value.

### Fixed

- [#833](https://github.com/thanos-io/thanos/issues/833) Store Gateway matcher regression for intersecting with empty posting.
- [#867](https://github.com/thanos-io/thanos/pull/867) Fixed race condition in sidecare between reloader and shipper.

## [v0.3.1](https://github.com/thanos-io/thanos/releases/tag/v0.3.1) - 2019.02.18

### Fixed

- [#829](https://github.com/thanos-io/thanos/issues/829) Store Gateway crashing due to `slice bounds out of range`.
- [#834](https://github.com/thanos-io/thanos/issues/834) Store Gateway matcher regression for `<>` `!=`.

## [v0.3.0](https://github.com/thanos-io/thanos/releases/tag/v0.3.0) - 2019.02.08

### Added

- Support for gzip compressed configuration files before envvar substitution for reloader package.
- `bucket inspect` command for better insights on blocks in object storage.
- Support for [Tencent COS](docs/storage.md#tencent-cos) object storage.
- Partial Response disable option for StoreAPI and QueryAPI.
- Partial Response disable button on Thanos UI
- We have initial docs for goDoc documentation!
- Flags for Querier and Ruler UIs: `--web.route-prefix`, `--web.external-prefix`, `--web.prefix-header`. Details [here](docs/components/query.md#expose-ui-on-a-sub-path)

### Fixed

- [#649](https://github.com/thanos-io/thanos/issues/649) - Fixed store label values api to add also external label values.
- [#396](https://github.com/thanos-io/thanos/issues/396) - Fixed sidecar logic for proxying series that has more than 2^16 samples from Prometheus.
- [#732](https://github.com/thanos-io/thanos/pull/732) - Fixed S3 authentication sequence. You can see new sequence enumerated [here](https://github.com/thanos-io/thanos/blob/master/docs/storage.md#aws-s3-configuration)
- [#745](https://github.com/thanos-io/thanos/pull/745) - Fixed race conditions and edge cases for Thanos Querier fanout logic.
- [#651](https://github.com/thanos-io/thanos/issues/651) - Fixed index cache when asked buffer size is bigger than cache max size.

### Changed

- [#529](https://github.com/thanos-io/thanos/pull/529) Massive improvement for compactor. Downsampling memory consumption was reduce to only store labels and single chunks per each series.
- Qurerier UI: Store page now shows the store APIs per component type.
- Prometheus and TSDB deps are now up to date with ~2.7.0 Prometheus version. Lot's of things has changed. See details [here #704](https://github.com/thanos-io/thanos/pull/704) Known changes that affects us:
  - prometheus/prometheus/discovery/file
    - [ENHANCEMENT] Discovery: Improve performance of previously slow updates of changes of targets. #4526
    - [BUGFIX] Wait for service discovery to stop before exiting #4508 ??
  - prometheus/prometheus/promql:
    - **[ENHANCEMENT] Subqueries support. #4831**
    - [BUGFIX] PromQL: Fix a goroutine leak in the lexer/parser. #4858
    - [BUGFIX] Change max/min over_time to handle NaNs properly. #438
    - [BUGFIX] Check label name for `count_values` PromQL function. #4585
    - [BUGFIX] Ensure that vectors and matrices do not contain identical label-sets. #4589
    - [ENHANCEMENT] Optimize PromQL aggregations #4248
    - [BUGFIX] Only add LookbackDelta to vector selectors #4399
    - [BUGFIX] Reduce floating point errors in stddev and related functions #4533
  - prometheus/prometheus/rules:
    - New metrics exposed! (prometheus evaluation!)
    - [ENHANCEMENT] Rules: Error out at load time for invalid templates, rather than at evaluation time. #4537
  - prometheus/tsdb/index: Index reader optimizations.
- Thanos store gateway flag for sync concurrency (`block-sync-concurrency` with `20` default, so no change by default)
- S3 provider:
  - Added `put_user_metadata` option to config.
  - Added `insecure_skip_verify` option to config.

### Deprecated

- Tests against Prometheus below v2.2.1. This does not mean *lack* of support for those. Only that we don't tests the compatibility anymore. See [#758](https://github.com/thanos-io/thanos/issues/758) for details.

## [v0.2.1](https://github.com/thanos-io/thanos/releases/tag/v0.2.1) - 2018.12.27

### Added

- Relabel drop for Thanos Ruler to enable replica label drop and alert deduplication on AM side.
- Query: Stores UI page available at `/stores`.

![](docs/img/query_ui_stores.png)

### Fixed

- Thanos Rule Alertmanager DNS SD bug.
- DNS SD bug when having SRV results with different ports.
- Move handling of HA alertmanagers to be the same as Prometheus.
- Azure iteration implementation flaw.

## [v0.2.0](https://github.com/thanos-io/thanos/releases/tag/v0.2.0) - 2018.12.10

Next Thanos release adding support to new discovery method, gRPC mTLS and two new object store providers (Swift and Azure).

Note lots of necessary breaking changes in flags that relates to bucket configuration.

### Deprecated

- *breaking*: Removed all bucket specific flags as we moved to config files:
  - --gcs-bucket=\<bucket\>
  - --s3.bucket=\<bucket\>
  - --s3.endpoint=\<api-url\>
  - --s3.access-key=\<key\>
  - --s3.insecure
  - --s3.signature-version2
  - --s3.encrypt-sse
  - --gcs-backup-bucket=\<bucket\>
  - --s3-backup-bucket=\<bucket\>
- *breaking*: Removed support of those environment variables for bucket:
  - S3_BUCKET
  - S3_ENDPOINT
  - S3_ACCESS_KEY
  - S3_INSECURE
  - S3_SIGNATURE_VERSION2
- *breaking*: Removed provider specific bucket metrics e.g `thanos_objstore_gcs_bucket_operations_total` in favor of of generic bucket operation metrics.

### Changed

- *breaking*: Added `thanos_` prefix to memberlist (gossip) metrics. Make sure to update your dashboards and rules.
- S3 provider:
  - Set `"X-Amz-Acl": "bucket-owner-full-control"` metadata for s3 upload operation.

### Added

- Support for heterogeneous secure gRPC on StoreAPI.
- Handling of scalar result in rule node evaluating rules.
- Flag `--objstore.config-file` to reference to the bucket configuration file in yaml format. Detailed information can be found in document [storage](docs/storage.md).
- File service discovery for StoreAPIs:
- In `thanos rule`, static configuration of query nodes via `--query`
- In `thanos rule`, file based discovery of query nodes using `--query.file-sd-config.files`
- In `thanos query`, file based discovery of store nodes using `--store.file-sd-config.files`
- `/-/healthy` endpoint to Querier.
- DNS service discovery to static and file based configurations using the `dns+` and `dnssrv+` prefixes for the respective lookup. Details [here](docs/service-discovery.md)
- `--cluster.disable` flag to disable gossip functionality completely.
- Hidden flag to configure max compaction level.
- Azure Storage.
- OpenStack Swift support.
- Thanos Ruler `thanos_rule_loaded_rules` metric.
- Option for JSON logger format.

### Fixed

- Issue whereby the Proxy Store could end up in a deadlock if there were more than 9 stores being queried and all returned an error.
- Ruler tracing causing panics.
- GatherIndexStats panics on duplicated chunks check.
- Clean up of old compact blocks on compact restart.
- Sidecar too frequent Prometheus reload.
- `thanos_compactor_retries_total` metric not being registered.

## [v0.1.0](https://github.com/thanos-io/thanos/releases/tag/v0.1.0) - 2018.09.14

Initial version to have a stable reference before [gossip protocol removal](docs/proposals-done/201809-gossip-removal.md).

### Added

- Gossip layer for all components.
- StoreAPI gRPC proto.
- TSDB block upload logic for Sidecar.
- StoreAPI logic for Sidecar.
- Config and rule reloader logic for Sidecar.
- On-the fly result merge and deduplication logic for Querier.
- Custom Thanos UI (based mainly on Prometheus UI) for Querier.
- Optimized object storage fetch logic for Store.
- Index cache and chunk pool for Store for better memory usage.
- Stable support for Google Cloud Storage object storage.
- StoreAPI logic for Querier to support Thanos federation (experimental).
- Support for S3 minio-based AWS object storage (experimental).
- Compaction logic of blocks from multiple sources for Compactor.
- Optional Compaction fixed retention.
- Optional downsampling logic for Compactor (experimental).
- Rule (including alerts) evaluation logic for Ruler.
- Rule UI with hot rules reload.
- StoreAPI logic for Ruler.
- Basic metric orchestration for all components.
- Verify commands with potential fixes (experimental).
- Compact / Downsample offline commands.
- Bucket commands.
- Downsampling support for UI.
- Grafana dashboards for Thanos components.<|MERGE_RESOLUTION|>--- conflicted
+++ resolved
@@ -20,11 +20,8 @@
 ### Added
 
 - [#7317](https://github.com/thanos-io/thanos/pull/7317) Tracing: allow specifying resource attributes for the OTLP configuration.
-<<<<<<< HEAD
+- [#7367](https://github.com/thanos-io/thanos/pull/7367) Store Gateway: log request ID in request logs.
 - [#7363](https://github.com/thanos-io/thanos/pull/7363) Query-frontend: set value of remote_user field in Slow Query Logs from HTTP header
-=======
-- [#7367](https://github.com/thanos-io/thanos/pull/7367) Store Gateway: log request ID in request logs.
->>>>>>> fa0b4bde
 
 ### Changed
 
