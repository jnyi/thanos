// Copyright (c) The Cortex Authors.
// Licensed under the Apache License 2.0.

package transport

import (
	"bytes"
	"context"
	"errors"
	"fmt"
	"io"
	"net/http"
	"net/url"
	"strconv"
	"strings"
	"syscall"
	"time"

	"github.com/go-kit/log"
	"github.com/go-kit/log/level"
	"github.com/prometheus/client_golang/prometheus"
	"github.com/prometheus/client_golang/prometheus/promauto"
	"github.com/thanos-io/thanos/internal/cortex/frontend/transport/utils"
	"github.com/thanos-io/thanos/internal/cortex/querier/queryrange"
	querier_stats "github.com/thanos-io/thanos/internal/cortex/querier/stats"
	"github.com/thanos-io/thanos/internal/cortex/tenant"
	"github.com/thanos-io/thanos/internal/cortex/util"
	util_log "github.com/thanos-io/thanos/internal/cortex/util/log"
	"github.com/weaveworks/common/httpgrpc"
	"github.com/weaveworks/common/httpgrpc/server"
)

const (
	// StatusClientClosedRequest is the status code for when a client request cancellation of an http request
	StatusClientClosedRequest = 499
	ServiceTimingHeaderName   = "Server-Timing"
)

var (
	errCanceled              = httpgrpc.Errorf(StatusClientClosedRequest, context.Canceled.Error())
	errDeadlineExceeded      = httpgrpc.Errorf(http.StatusGatewayTimeout, context.DeadlineExceeded.Error())
	errRequestEntityTooLarge = httpgrpc.Errorf(http.StatusRequestEntityTooLarge, "http: request body too large")
)

// HandlerConfig Config for a Handler.
type HandlerConfig struct {
	LogQueriesLongerThan    time.Duration `yaml:"log_queries_longer_than"`
	MaxBodySize             int64         `yaml:"max_body_size"`
	QueryStatsEnabled       bool          `yaml:"query_stats_enabled"`
	SlowQueryLogsUserHeader string        `yaml:"slow_query_logs_user_header"`

	LogFailedQueries            bool   `yaml:"log_failed_queries"`
	FailedQueryCacheCapacity    int    `yaml:"failed_query_cache_capacity"`
	LogQueriesMoreExpensiveThan uint64 `yaml:"log_queries_more_expensive_than"`
}

// Handler accepts queries and forwards them to RoundTripper. It can log slow queries,
// but all other logic is inside the RoundTripper.
type Handler struct {
	cfg              HandlerConfig
	log              log.Logger
	roundTripper     http.RoundTripper
	failedQueryCache *utils.FailedQueryCache

	// Metrics.
	querySeconds        *prometheus.CounterVec
	querySeries         *prometheus.CounterVec
	queryBytes          *prometheus.CounterVec
	activeUsers         *util.ActiveUsersCleanupService
	slowQueryCount      prometheus.Counter
	failedQueryCount    prometheus.Counter
	expensiveQueryCount prometheus.Counter
}

// NewHandler creates a new frontend handler.
func NewHandler(cfg HandlerConfig, roundTripper http.RoundTripper, log log.Logger, reg prometheus.Registerer) http.Handler {
	h := &Handler{
		cfg:          cfg,
		log:          log,
		roundTripper: roundTripper,
	}

	if cfg.FailedQueryCacheCapacity > 0 {
		level.Info(log).Log("msg", "Creating failed query cache", "capacity", cfg.FailedQueryCacheCapacity)
		FailedQueryCache, errQueryCache := utils.NewFailedQueryCache(cfg.FailedQueryCacheCapacity, reg)
		if errQueryCache != nil {
			level.Warn(log).Log(errQueryCache.Error())
		}
		h.failedQueryCache = FailedQueryCache
	}

	if cfg.QueryStatsEnabled {
		h.querySeconds = promauto.With(reg).NewCounterVec(prometheus.CounterOpts{
			Name: "cortex_query_seconds_total",
			Help: "Total amount of wall clock time spend processing queries.",
		}, []string{"user"})

		h.querySeries = promauto.With(reg).NewCounterVec(prometheus.CounterOpts{
			Name: "cortex_query_fetched_series_total",
			Help: "Number of series fetched to execute a query.",
		}, []string{"user"})

		h.queryBytes = promauto.With(reg).NewCounterVec(prometheus.CounterOpts{
			Name: "cortex_query_fetched_chunks_bytes_total",
			Help: "Size of all chunks fetched to execute a query in bytes.",
		}, []string{"user"})

		h.activeUsers = util.NewActiveUsersCleanupWithDefaultValues(func(user string) {
			h.querySeconds.DeleteLabelValues(user)
			h.querySeries.DeleteLabelValues(user)
			h.queryBytes.DeleteLabelValues(user)
		})

		// If cleaner stops or fail, we will simply not clean the metrics for inactive users.
		_ = h.activeUsers.StartAsync(context.Background())
	}

	h.slowQueryCount = promauto.With(reg).NewCounter(prometheus.CounterOpts{
		Name: "cortex_slow_query_total",
		Help: "Total number of slow queries detected.",
	})
	h.failedQueryCount = promauto.With(reg).NewCounter(prometheus.CounterOpts{
		Name: "cortex_failed_query_total",
		Help: "Total number of failed queries detected.",
	})
	h.expensiveQueryCount = promauto.With(reg).NewCounter(prometheus.CounterOpts{
		Name: "cortex_expensive_query_total",
		Help: "Total number of expensive queries detected.",
	})
	return h
}

func (f *Handler) ServeHTTP(w http.ResponseWriter, r *http.Request) {
	var (
		stats *querier_stats.Stats
		// For failed/slow query logging and query stats.
		queryString url.Values
		// For failed query cache
		urlQuery url.Values
	)

	// Initialise the stats in the context and make sure it's propagated
	// down the request chain.
	if f.cfg.QueryStatsEnabled {
		var ctx context.Context
		stats, ctx = querier_stats.ContextWithEmptyStats(r.Context())
		r = r.WithContext(ctx)
	}

	defer func() {
		_ = r.Body.Close()
	}()

	// Buffer the body for later use to track slow queries.
	var buf bytes.Buffer
	r.Body = http.MaxBytesReader(w, r.Body, f.cfg.MaxBodySize)
	r.Body = io.NopCloser(io.TeeReader(r.Body, &buf))

	// Check if query is cached
	if f.failedQueryCache != nil {
		// NB: don't call f.parseRequestQueryString(r, buf) before f.roundTripper.RoundTrip(r)
		//     because the call closes the buffer which has content if the request is a POST with
		//     form data in body.
		urlQuery = r.URL.Query()
		cached, message := f.failedQueryCache.QueryHitCache(urlQuery)
		if cached {
			w.WriteHeader(http.StatusForbidden)
			level.Info(util_log.WithContext(r.Context(), f.log)).Log("msg", message)
			return
		}
	}

	startTime := time.Now()
	resp, err := f.roundTripper.RoundTrip(r)
	queryResponseTime := time.Since(startTime)

	if err != nil {
		writeError(w, err)

		// Update cache for failed queries.
		if f.failedQueryCache != nil {
			success, message := f.failedQueryCache.UpdateFailedQueryCache(err, urlQuery, queryResponseTime)
			if success {
				level.Info(util_log.WithContext(r.Context(), f.log)).Log("msg", message)
			} else {
				level.Debug(util_log.WithContext(r.Context(), f.log)).Log("msg", message)
			}
		}

		if f.cfg.LogFailedQueries {
			queryString = f.parseRequestQueryString(r, buf)
			f.reportFailedQuery(r, queryString, err, queryResponseTime)
		}
		return
	}

	hs := w.Header()
	for h, vs := range resp.Header {
		hs[h] = vs
	}

	if f.cfg.QueryStatsEnabled {
		writeServiceTimingHeader(queryResponseTime, hs, stats)
	}

	w.WriteHeader(resp.StatusCode)
	// log copy response body error so that we will know even though success response code returned
	bytesCopied, err := io.Copy(w, resp.Body)
	if err != nil && !errors.Is(err, syscall.EPIPE) {
		level.Error(util_log.WithContext(r.Context(), f.log)).Log("msg", "write response body error", "bytesCopied", bytesCopied, "err", err)
	}

	// Check whether we should parse the query string.
	shouldReportSlowQuery := f.cfg.LogQueriesLongerThan != 0 &&
		queryResponseTime > f.cfg.LogQueriesLongerThan &&
		isQueryEndpoint(r.URL.Path)
	queryBytesFetched := queryrange.GetQueryBytesFetchedFromHeader(resp.Header)
	shouldReportExpensiveQuery := f.cfg.LogQueriesMoreExpensiveThan != 0 && queryBytesFetched > f.cfg.LogQueriesMoreExpensiveThan
	if shouldReportSlowQuery || shouldReportExpensiveQuery || f.cfg.QueryStatsEnabled {
		queryString = f.parseRequestQueryString(r, buf)
	}

	if shouldReportSlowQuery {
<<<<<<< HEAD
		f.reportSlowQuery(r, hs, queryString, queryBytesFetched, queryResponseTime)
	}
	if shouldReportExpensiveQuery {
		f.reportExpensiveQuery(r, queryString, queryBytesFetched, queryResponseTime)
=======
		f.reportSlowQuery(r, hs, queryString, queryResponseTime, stats)
>>>>>>> 928bc7aa
	}
	if f.cfg.QueryStatsEnabled {
		f.reportQueryStats(r, queryString, queryResponseTime, stats)
	}
}

func (f *Handler) reportFailedQuery(r *http.Request, queryString url.Values, err error, queryResponseTime time.Duration) {
	f.failedQueryCount.Inc()
	// NOTE(GiedriusS): see https://github.com/grafana/grafana/pull/60301 for more info.
	grafanaDashboardUID := "-"
	if dashboardUID := r.Header.Get("X-Dashboard-Uid"); dashboardUID != "" {
		grafanaDashboardUID = dashboardUID
	}
	grafanaPanelID := "-"
	if panelID := r.Header.Get("X-Panel-Id"); panelID != "" {
		grafanaPanelID = panelID
	}
	remoteUser, _, _ := r.BasicAuth()

	logMessage := append([]interface{}{
		"msg", "failed query",
		"method", r.Method,
		"host", r.Host,
		"path", r.URL.Path,
		"remote_user", remoteUser,
		"remote_addr", r.RemoteAddr,
		"error", err.Error(),
		"grafana_dashboard_uid", grafanaDashboardUID,
		"grafana_panel_id", grafanaPanelID,
		"query_response_time", queryResponseTime.String(),
	}, formatQueryString(queryString)...)

	level.Error(util_log.WithContext(r.Context(), f.log)).Log(logMessage...)
}

func (f *Handler) reportExpensiveQuery(r *http.Request, queryString url.Values, queryBytesFetched uint64, queryResponseTime time.Duration) {
	f.expensiveQueryCount.Inc()
	// NOTE(GiedriusS): see https://github.com/grafana/grafana/pull/60301 for more info.
	grafanaDashboardUID := "-"
	if dashboardUID := r.Header.Get("X-Dashboard-Uid"); dashboardUID != "" {
		grafanaDashboardUID = dashboardUID
	}
	grafanaPanelID := "-"
	if panelID := r.Header.Get("X-Panel-Id"); panelID != "" {
		grafanaPanelID = panelID
	}
	remoteUser, _, _ := r.BasicAuth()

	logMessage := append([]interface{}{
		"msg", "expensive query",
		"method", r.Method,
		"host", r.Host,
		"path", r.URL.Path,
		"remote_user", remoteUser,
		"remote_addr", r.RemoteAddr,
		"query_megabytes_fetched", queryBytesFetched / (1024 * 1024),
		"grafana_dashboard_uid", grafanaDashboardUID,
		"grafana_panel_id", grafanaPanelID,
		"query_response_time", queryResponseTime.String(),
	}, formatQueryString(queryString)...)

	level.Error(util_log.WithContext(r.Context(), f.log)).Log(logMessage...)
}

// isQueryEndpoint returns true if the path is any of the Prometheus HTTP API,
// query-related endpoints.
// Example: /api/v1/query, /api/v1/query_range, /api/v1/series, /api/v1/label, /api/v1/labels
func isQueryEndpoint(path string) bool {
	return strings.HasPrefix(path, "/api/v1")
}

// reportSlowQuery reports slow queries.
<<<<<<< HEAD
func (f *Handler) reportSlowQuery(r *http.Request, responseHeaders http.Header, queryString url.Values, queryBytesFetched uint64, queryResponseTime time.Duration) {
	f.slowQueryCount.Inc()
=======
func (f *Handler) reportSlowQuery(
	r *http.Request,
	responseHeaders http.Header,
	queryString url.Values,
	queryResponseTime time.Duration,
	stats *querier_stats.Stats,
) {
>>>>>>> 928bc7aa
	// NOTE(GiedriusS): see https://github.com/grafana/grafana/pull/60301 for more info.
	grafanaDashboardUID := "-"
	if dashboardUID := r.Header.Get("X-Dashboard-Uid"); dashboardUID != "" {
		grafanaDashboardUID = dashboardUID
	}
	grafanaPanelID := "-"
	if panelID := r.Header.Get("X-Panel-Id"); panelID != "" {
		grafanaPanelID = panelID
	}
	thanosTraceID := "-"
	if traceID := responseHeaders.Get("X-Thanos-Trace-Id"); traceID != "" {
		thanosTraceID = traceID
	}

	var remoteUser string
	// Prefer reading remote user from header. Fall back to the value of basic authentication.
	if f.cfg.SlowQueryLogsUserHeader != "" {
		remoteUser = r.Header.Get(f.cfg.SlowQueryLogsUserHeader)
	} else {
		remoteUser, _, _ = r.BasicAuth()
	}

	logMessage := append([]interface{}{
		"msg", "slow query detected",
		"method", r.Method,
		"host", r.Host,
		"path", r.URL.Path,
		"remote_user", remoteUser,
		"remote_addr", r.RemoteAddr,
		"time_taken", queryResponseTime.String(),
		"query_megabytes_fetched", queryBytesFetched / (1024 * 1024),
		"grafana_dashboard_uid", grafanaDashboardUID,
		"grafana_panel_id", grafanaPanelID,
		"trace_id", thanosTraceID,
	}, formatQueryString(queryString)...)

	logMessage = addQueryRangeToLogMessage(logMessage, queryString)
	logMessage = f.addStatsToLogMessage(logMessage, stats)

	level.Info(util_log.WithContext(r.Context(), f.log)).Log(logMessage...)
}

func (f *Handler) reportQueryStats(r *http.Request, queryString url.Values, queryResponseTime time.Duration, stats *querier_stats.Stats) {
	tenantIDs, err := tenant.TenantIDs(r.Context())
	if err != nil {
		return
	}
	userID := tenant.JoinTenantIDs(tenantIDs)
	wallTime := stats.LoadWallTime()
	numSeries := stats.LoadFetchedSeries()
	numBytes := stats.LoadFetchedChunkBytes()
	remoteUser, _, _ := r.BasicAuth()

	// Track stats.
	f.querySeconds.WithLabelValues(userID).Add(wallTime.Seconds())
	f.querySeries.WithLabelValues(userID).Add(float64(numSeries))
	f.queryBytes.WithLabelValues(userID).Add(float64(numBytes))
	f.activeUsers.UpdateUserTimestamp(userID, time.Now())

	// Log stats.
	logMessage := append([]interface{}{
		"msg", "query stats",
		"component", "query-frontend",
		"method", r.Method,
		"path", r.URL.Path,
		"remote_user", remoteUser,
		"remote_addr", r.RemoteAddr,
		"response_time", queryResponseTime,
		"query_wall_time_seconds", wallTime.Seconds(),
		"fetched_series_count", numSeries,
		"fetched_chunks_bytes", numBytes,
	}, formatQueryString(queryString)...)
	f.addStatsToLogMessage(logMessage, stats)
	addQueryRangeToLogMessage(logMessage, queryString)

	level.Info(util_log.WithContext(r.Context(), f.log)).Log(logMessage...)
}

func (f *Handler) parseRequestQueryString(r *http.Request, bodyBuf bytes.Buffer) url.Values {
	// Use previously buffered body.
	r.Body = io.NopCloser(&bodyBuf)

	// Ensure the form has been parsed so all the parameters are present
	err := r.ParseForm()
	if err != nil {
		level.Warn(util_log.WithContext(r.Context(), f.log)).Log("msg", "unable to parse request form", "err", err)
		return nil
	}

	return r.Form
}

func formatQueryString(queryString url.Values) (fields []interface{}) {
	for k, v := range queryString {
		fields = append(fields, fmt.Sprintf("param_%s", k), strings.Join(v, ","))
	}
	return fields
}

func (f *Handler) addStatsToLogMessage(message []interface{}, stats *querier_stats.Stats) []interface{} {
	if stats != nil {
		message = append(message, "peak_samples", stats.LoadPeakSamples())
		message = append(message, "total_samples_loaded", stats.LoadTotalSamples())
	}

	return message
}

func addQueryRangeToLogMessage(logMessage []interface{}, queryString url.Values) []interface{} {
	queryRange := extractQueryRange(queryString)
	if queryRange != time.Duration(0) {
		logMessage = append(logMessage, "query_range_hours", int(queryRange.Hours()))
		logMessage = append(logMessage, "query_range_human", queryRange.String())
	}
	return logMessage
}

// extractQueryRange extracts query range from query string.
// If start and end are not provided or are invalid, it returns a duration with zero-value.
func extractQueryRange(queryString url.Values) time.Duration {
	startStr := queryString.Get("start")
	endStr := queryString.Get("end")
	var queryRange = time.Duration(0)
	if startStr != "" && endStr != "" {
		start, serr := util.ParseTime(startStr)
		end, eerr := util.ParseTime(endStr)
		if serr == nil && eerr == nil {
			queryRange = time.Duration(end-start) * time.Millisecond
		}
	}
	return queryRange
}

func writeError(w http.ResponseWriter, err error) {
	switch err {
	case context.Canceled:
		err = errCanceled
	case context.DeadlineExceeded:
		err = errDeadlineExceeded
	default:
		if util.IsRequestBodyTooLarge(err) {
			err = errRequestEntityTooLarge
		}
	}
	server.WriteError(w, err)
}

func writeServiceTimingHeader(queryResponseTime time.Duration, headers http.Header, stats *querier_stats.Stats) {
	if stats != nil {
		parts := make([]string, 0)
		parts = append(parts, statsValue("querier_wall_time", stats.LoadWallTime()))
		parts = append(parts, statsValue("response_time", queryResponseTime))
		headers.Set(ServiceTimingHeaderName, strings.Join(parts, ", "))
	}
}

func statsValue(name string, d time.Duration) string {
	durationInMs := strconv.FormatFloat(float64(d)/float64(time.Millisecond), 'f', -1, 64)
	return name + ";dur=" + durationInMs
}<|MERGE_RESOLUTION|>--- conflicted
+++ resolved
@@ -221,14 +221,10 @@
 	}
 
 	if shouldReportSlowQuery {
-<<<<<<< HEAD
-		f.reportSlowQuery(r, hs, queryString, queryBytesFetched, queryResponseTime)
+		f.reportSlowQuery(r, hs, queryString, queryResponseTime, stats, queryBytesFetched)
 	}
 	if shouldReportExpensiveQuery {
 		f.reportExpensiveQuery(r, queryString, queryBytesFetched, queryResponseTime)
-=======
-		f.reportSlowQuery(r, hs, queryString, queryResponseTime, stats)
->>>>>>> 928bc7aa
 	}
 	if f.cfg.QueryStatsEnabled {
 		f.reportQueryStats(r, queryString, queryResponseTime, stats)
@@ -301,18 +297,15 @@
 }
 
 // reportSlowQuery reports slow queries.
-<<<<<<< HEAD
-func (f *Handler) reportSlowQuery(r *http.Request, responseHeaders http.Header, queryString url.Values, queryBytesFetched uint64, queryResponseTime time.Duration) {
-	f.slowQueryCount.Inc()
-=======
 func (f *Handler) reportSlowQuery(
 	r *http.Request,
 	responseHeaders http.Header,
 	queryString url.Values,
 	queryResponseTime time.Duration,
 	stats *querier_stats.Stats,
+	queryBytesFetched uint64,
 ) {
->>>>>>> 928bc7aa
+	f.slowQueryCount.Inc()
 	// NOTE(GiedriusS): see https://github.com/grafana/grafana/pull/60301 for more info.
 	grafanaDashboardUID := "-"
 	if dashboardUID := r.Header.Get("X-Dashboard-Uid"); dashboardUID != "" {
