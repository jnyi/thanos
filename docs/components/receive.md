# Receiver

The `thanos receive` command implements the [Prometheus Remote Write API](https://prometheus.io/docs/prometheus/latest/configuration/configuration/#remote_write). It builds on top of existing Prometheus TSDB and retains its usefulness while extending its functionality with long-term-storage, horizontal scalability, and downsampling. Prometheus instances are configured to continuously write metrics to it, and then Thanos Receive uploads TSDB blocks to an object storage bucket every 2 hours by default. Thanos Receive exposes the StoreAPI so that [Thanos Queriers](query.md) can query received metrics in real-time.

We recommend this component to users who can only push into a Thanos due to air-gapped, or egress only environments. Please note the [various pros and cons of pushing metrics](https://docs.google.com/document/d/1H47v7WfyKkSLMrR8_iku6u9VB73WrVzBHb2SB6dL9_g/edit#heading=h.2v27snv0lsur).

Thanos Receive supports multi-tenancy by using labels. See [Multi-tenancy documentation here](../operating/multi-tenancy.md).

Thanos Receive supports ingesting [exemplars](https://github.com/OpenObservability/OpenMetrics/blob/main/specification/OpenMetrics.md#exemplars) via remote-write. By default, the exemplars are silently discarded as `--tsdb.max-exemplars` is set to `0`. To enable exemplars storage, set the `--tsdb.max-exemplars` flag to a non-zero value. It exposes the ExemplarsAPI so that the [Thanos Queriers](query.md) can query the stored exemplars. Take a look at the documentation for [exemplars storage in Prometheus](https://prometheus.io/docs/prometheus/latest/disabled_features/#exemplars-storage) to know more about it.

For more information please check out [initial design proposal](../proposals-done/201812-thanos-remote-receive.md). For further information on tuning Prometheus Remote Write [see remote write tuning document](https://prometheus.io/docs/practices/remote_write/).

> NOTE: As the block producer it's important to set correct "external labels" that will identify data block across Thanos clusters. See [external labels](../storage.md#external-labels) docs for details.

## Series distribution algorithms

The Receive component currently supports two algorithms for distributing timeseries across Receive nodes and can be set using the `receive.hashrings-algorithm` flag.

### Ketama (recommended)

The Ketama algorithm is a consistent hashing scheme which enables stable scaling of Receivers without the drawbacks of the `hashmod` algorithm. This is the recommended algorithm for all new installations.

If you are using the `hashmod` algorithm and wish to migrate to `ketama`, the simplest and safest way would be to set up a new pool receivers with `ketama` hashrings and start remote-writing to them. Provided you are on the latest Thanos version, old receivers will flush their TSDBs after the configured retention period and will upload blocks to object storage. Once you have verified that is done, decommission the old receivers.

### Hashmod (discouraged)

This algorithm uses a `hashmod` function over all labels to decide which receiver is responsible for a given timeseries. This is the default algorithm due to historical reasons. However, its usage for new Receive installations is discouraged since adding new Receiver nodes leads to series churn and memory usage spikes.

### Replication protocols

By default, Receivers replicate data using Protobuf over gRPC. Deserializing protobuf-encoded messages can be resource-intensive and cause significant GC pressure. Alternatively, you can use [Cap'N Proto](https://capnproto.org/) for replication encoding and as the RPC framework.

In order to enable this mode, you can use the `receive.replication-protocol=capnproto` option on the receiver. Thanos will try to infer the Cap'N Proto address of each peer in the hashring using the existing gRPC address. You can also explicitly set the Cap'N Proto as follows:

```json
[
    {
        "endpoints": [
          {"address": "node-1:10901", "capnproto_address": "node-1:19391"},
          {"address": "node-2:10901", "capnproto_address": "node-2:19391"},
          {"address": "node-3:10901", "capnproto_address": "node-3:19391"}
        ]
    }
]
```

### Hashring management and autoscaling in Kubernetes

The [Thanos Receive Controller](https://github.com/observatorium/thanos-receive-controller) project aims to automate hashring management when running Thanos in Kubernetes. In combination with the Ketama hashring algorithm, this controller can also be used to keep hashrings up to date when Receivers are scaled automatically using an HPA or [Keda](https://keda.sh/).

## TSDB stats

Thanos Receive supports getting TSDB stats using the `/api/v1/status/tsdb` endpoint. Use the `THANOS-TENANT` HTTP header to get stats for individual Tenants. Use the `limit` query parameter to tweak the number of stats to return (the default is 10). The output format of the endpoint is compatible with [Prometheus API](https://prometheus.io/docs/prometheus/latest/querying/api/#tsdb-stats).

Note that each Thanos Receive will only expose local stats and replicated series will not be included in the response.

## Tenant lifecycle management

Tenants in Receivers are created dynamically and do not need to be provisioned upfront. When a new value is detected in the tenant HTTP header, Receivers will provision and start managing an independent TSDB for that tenant. TSDB blocks that are sent to S3 will contain a unique `tenant_id` label which can be used to compact blocks independently for each tenant.

A Receiver will automatically decommission a tenant once new samples have not been seen for longer than the `--tsdb.retention` period configured for the Receiver. The tenant decommission process includes flushing all in-memory samples for that tenant to disk, sending all unsent blocks to S3, and removing the tenant TSDB from the filesystem. If a tenant receives new samples after being decommissioned, a new TSDB will be created for the tenant.

Note that because of the built-in decommissioning process, the semantic of the `--tsdb.retention` flag in the Receiver is different than the one in Prometheus. For Receivers, `--tsdb.retention=t` indicates that the data for a tenant will be kept for `t` amount of time, whereas in Prometheus, `--tsdb.retention=t` denotes that the last `t` duration of data will be maintained in TSDB. In other words, Prometheus will keep the last `t` duration of data even when it stops getting new samples.

## Example

```bash
thanos receive \
    --tsdb.path "/path/to/receive/data/dir" \
    --grpc-address 0.0.0.0:10907 \
    --http-address 0.0.0.0:10909 \
    --receive.replication-factor 1 \
    --label "receive_replica=\"0\"" \
    --label "receive_cluster=\"eu1\"" \
    --receive.local-endpoint 127.0.0.1:10907 \
    --receive.hashrings-file ./data/hashring.json \
    --remote-write.address 0.0.0.0:10908 \
    --objstore.config-file "bucket.yml"
```

The example of `remote_write` Prometheus configuration:

```yaml
remote_write:
- url: http://<thanos-receive-container-ip>:10908/api/v1/receive
```

where `<thanos-receive-containter-ip>` is an IP address reachable by Prometheus Server.

The example content of `bucket.yml`:

```yaml mdox-exec="go run scripts/cfggen/main.go --name=gcs.Config"
type: GCS
config:
  bucket: ""
  service_account: ""
  use_grpc: false
  grpc_conn_pool_size: 0
  http_config:
    idle_conn_timeout: 0s
    response_header_timeout: 0s
    insecure_skip_verify: false
    tls_handshake_timeout: 0s
    expect_continue_timeout: 0s
    max_idle_conns: 0
    max_idle_conns_per_host: 0
    max_conns_per_host: 0
    tls_config:
      ca_file: ""
      cert_file: ""
      key_file: ""
      server_name: ""
      insecure_skip_verify: false
    disable_compression: false
  chunk_size_bytes: 0
prefix: ""
```

The example content of `hashring.json`:

```json
[
    {
        "endpoints": [
            "127.0.0.1:10907",
            "127.0.0.1:11907",
            "127.0.0.1:12907"
        ]
    }
]
```

With such configuration any receive listens for remote write on `<ip>10908/api/v1/receive` and will forward to correct one in hashring if needed for tenancy and replication.

It is possible to only match certain `tenant`s inside of a hashring file. For example:

```json
[
    {
       "tenants": ["foobar"],
       "endpoints": [
            "127.0.0.1:1234",
            "127.0.0.1:12345",
            "127.0.0.1:1235"
        ]
    }
]
```

The specified endpoints will be used if the tenant is set to `foobar`. It is possible to use glob matching through the parameter `tenant_matcher_type`. It can have the value `glob`. In this case, the strings inside the array are taken as glob patterns and matched against the `tenant` inside of a remote-write request. For instance:

```json
[
    {
       "tenants": ["foo*"],
       "tenant_matcher_type": "glob",
       "endpoints": [
            "127.0.0.1:1234",
            "127.0.0.1:12345",
            "127.0.0.1:1235"
        ]
    }
]
```

This will still match the tenant `foobar` and any other tenant which begins with the letters `foo`.

### AZ-aware Ketama hashring (experimental)

In order to ensure even spread for replication over nodes in different availability-zones, you can choose to include az definition in your hashring config. If we for example have a 6 node cluster, spread over 3 different availability zones; A, B and C, we could use the following example `hashring.json`:

```json
[
    {
        "endpoints": [
          {
            "address": "127.0.0.1:10907",
            "az": "A"
          },
          {
            "address": "127.0.0.1:11907",
            "az": "B"
          },
          {
            "address": "127.0.0.1:12907",
            "az": "C"
          },
          {
            "address": "127.0.0.1:13907",
            "az": "A"
          },
          {
            "address": "127.0.0.1:14907",
            "az": "B"
          },
          {
            "address": "127.0.0.1:15907",
            "az": "C"
          }
        ]
    }
]
```

This is only supported for the Ketama algorithm.

**NOTE:** This feature is made available from v0.32 onwards. Receive can still operate with `endpoints` set to an array of IP strings in ketama mode. But to use AZ-aware hashring, you would need to migrate your existing hashring (and surrounding automation) to the new JSON structure mentioned above.

## Limits & gates (experimental)

Thanos Receive has some limits and gates that can be configured to control resource usage. Here's the difference between limits and gates:

- **Limits**: if a request hits any configured limit the client will receive an error response from the server.
- **Gates**: if a request hits a gate without capacity it will wait until the gate's capacity is replenished to be processed. It doesn't trigger an error response from the server.

To configure the gates and limits you can use one of the two options:

- `--receive.limits-config-file=<file-path>`: where `<file-path>` is the path to the YAML file. Any modification to the indicated file will trigger a configuration reload. If the updated configuration is invalid an error will be logged and it won't replace the previous valid configuration.
- `--receive.limits-config=<content>`: where `<content>` is the content of YAML file.

By default all the limits and gates are **disabled**. These options should be added to the routing-receivers when using the [Routing Receive and Ingesting Receive](https://thanos.io/tip/proposals-accepted/202012-receive-split.md/).

### Understanding the configuration file

The configuration file follows a few standards:

1. The value `0` (zero) is used to explicitly define "there is no limit" (infinite limit).
2. In the configuration of default limits (in the `default` section) or global limits (in the `global` section), a value that is not present means "no limit".
3. In the configuration of per tenant limits (in the `tenants` section), a value that is not present means they are the same as the default.

All the configuration for the remote write endpoint of Receive is contained in the `write` key. Inside it there are 3 subsections:

- `global`: limits, gates and/or options that are applied considering all the requests.
- `default`: the default values for limits in case a given tenant doesn't have any specified.
- `tenants`: the limits for a given tenant.

For a Receive instance with configuration like below, it's understood that:

1. The Receive instance has a max concurrency of 30.
2. The Receive instance has head series limiting enabled as it has `meta_monitoring_.*` options in `global`.
3. The Receive instance has some default request limits as well as head series limits that apply of all tenants, **unless** a given tenant has their own limits (i.e. the `acme` tenant and partially for the `ajax` tenant).
4. Tenant `acme` has no request limits, but has a higher head_series limit.
5. Tenant `ajax` has a request series limit of 50000 and samples limit of 500. Their request size bytes limit is inherited from the default, 1024 bytes. Their head series are also inherited from default i.e, 1000.

The next sections explain what each configuration value means.

```yaml mdox-exec="cat pkg/receive/testdata/limits_config/good_limits.yaml"
write:
  global:
    max_concurrency: 30
    meta_monitoring_url: "http://localhost:9090"
    meta_monitoring_limit_query: "sum(prometheus_tsdb_head_series) by (tenant)"
  default:
    request:
      size_bytes_limit: 1024
      series_limit: 1000
      samples_limit: 10
    head_series_limit: 1000
  tenants:
    acme:
      request:
        size_bytes_limit: 0
        series_limit: 0
        samples_limit: 0
      head_series_limit: 2000
    ajax:
      request:
        series_limit: 50000
        samples_limit: 500
```

**IMPORTANT**: this feature is experimental and a work-in-progress. It might change in the near future, i.e. configuration might move to a file (to allow easy configuration of different request limits per tenant) or its structure could change.

### Remote write request limits

Thanos Receive supports setting limits on the incoming remote write request sizes. These limits should help you to prevent a single tenant from being able to send big requests and possibly crash the Receive.

These limits are applied per request and can be configured within the `request` key:

- `size_bytes_limit`: the maximum body size.
- `series_limit`: the maximum amount of series in a single remote write request.
- `samples_limit`: the maximum amount of samples in a single remote write request (summed from all series).

Any request above these limits will cause an 413 HTTP response (*Entity Too Large*) and should not be retried without modifications.

Currently a 413 HTTP response will cause data loss at the client, as none of them (Prometheus included) will break down 413 responses into smaller requests. The recommendation is to monitor these errors in the client and contact the owners of your Receive instance for more information on its configured limits.

Future work that can improve this scenario:

- Proper handling of 413 responses in clients, given Receive can somehow communicate which limit was reached.
- Including in the 413 response which are the current limits that apply to the tenant.

By default, all these limits are disabled.

### Remote write request gates

The available request gates in Thanos Receive can be configured within the `global` key:
- `max_concurrency`: the maximum amount of remote write requests that will be concurrently worked on. Any request request that would exceed this limit will be accepted, but wait until the gate allows it to be processed.

## Active Series Limiting (experimental)

Thanos Receive, in Router or RouterIngestor mode, supports limiting tenant active (head) series to maintain the system's stability. It uses any Prometheus Query API compatible meta-monitoring solution that consumes the metrics exposed by all receivers in the Thanos system. Such query endpoint allows getting the scrape time seconds old number of all active series per tenant, which is then compared with a configured limit before ingesting any tenant's remote write request. In case a tenant has gone above the limit, their remote write requests fail fully.

Every Receive Router/RouterIngestor node, queries meta-monitoring for active series of all tenants, every 15 seconds, and caches the results in a map. This cached result is used to limit all incoming remote write requests.

To use the feature, one should specify the following limiting config options:

Under `global`:
- `meta_monitoring_url`: Specifies Prometheus Query API compatible meta-monitoring endpoint.
- `meta_monitoring_limit_query`: Option to specify PromQL query to execute against meta-monitoring. If not specified it is set to `sum(prometheus_tsdb_head_series) by (tenant)` by default.
- `meta_monitoring_http_client`: Optional YAML field specifying HTTP client config for meta-monitoring.

Under `default` and per `tenant`:
- `head_series_limit`: Specifies the total number of active (head) series for any tenant, across all replicas (including data replication), allowed by Thanos Receive. Set to 0 for unlimited.

NOTE:
- It is possible that Receive ingests more active series than the specified limit, as it relies on meta-monitoring, which may not have the latest data for current number of active series of a tenant at all times.
- Thanos Receive performs best-effort limiting. In case meta-monitoring is down/unreachable, Thanos Receive will not impose limits and only log errors for meta-monitoring being unreachable. Similarly to when one receiver cannot be scraped.
- Support for different limit configuration for different tenants is planned for the future.

## Asynchronous workers

Instead of spawning a new goroutine each time the Receiver forwards a request to another node, it spawns a fixed number of goroutines (workers) that perform the work. This allows avoiding spawning potentially tens or even hundred thousand goroutines if someone starts sending a lot of small requests.

This number of workers is controlled by `--receive.forward.async-workers=`.

Please see the metric `thanos_receive_forward_delay_seconds` to see if you need to increase the number of forwarding workers.

## Quorum

The following formula is used for calculating quorum:

<<<<<<< HEAD
```go mdox-exec="sed -n '999,1008p' pkg/receive/handler.go"
=======
```go mdox-exec="sed -n '1012,1022p' pkg/receive/handler.go"
// writeQuorum returns minimum number of replicas that has to confirm write success before claiming replication success.
>>>>>>> 62038110
func (h *Handler) writeQuorum() int {
	// NOTE(GiedriusS): this is here because otherwise RF=2 doesn't make sense as all writes
	// would need to succeed all the time. Another way to think about it is when migrating
	// from a Sidecar based setup with 2 Prometheus nodes to a Receiver setup, we want to
	// keep the same guarantees.
	if h.options.ReplicationFactor == 2 {
		return 1
	}
	return int((h.options.ReplicationFactor / 2) + 1)
}
```

So, if the replication factor is 2 then at least one write must succeed. With RF=3, two writes must succeed, and so on.

## Flags

```$ mdox-exec="thanos receive --help"
usage: thanos receive [<flags>]

Accept Prometheus remote write API requests and write to local tsdb.

Flags:
      --auto-gomemlimit.ratio=0.9
                                 The ratio of reserved GOMEMLIMIT memory to the
                                 detected maximum container or system memory.
      --enable-auto-gomemlimit   Enable go runtime to automatically limit memory
                                 consumption.
      --enable-feature= ...      Comma separated experimental feature names
                                 to enable. The current list of features is
                                 metric-names-filter.
      --grpc-address="0.0.0.0:10901"
                                 Listen ip:port address for gRPC endpoints
                                 (StoreAPI). Make sure this address is routable
                                 from other components.
      --grpc-grace-period=2m     Time to wait after an interrupt received for
                                 GRPC Server.
      --grpc-server-max-connection-age=60m
                                 The grpc server max connection age. This
                                 controls how often to re-establish connections
                                 and redo TLS handshakes.
      --grpc-server-tls-cert=""  TLS Certificate for gRPC server, leave blank to
                                 disable TLS
      --grpc-server-tls-client-ca=""
                                 TLS CA to verify clients against. If no
                                 client CA is specified, there is no client
                                 verification on server side. (tls.NoClientCert)
      --grpc-server-tls-key=""   TLS Key for the gRPC server, leave blank to
                                 disable TLS
      --grpc-server-tls-min-version="1.3"
                                 TLS supported minimum version for gRPC server.
                                 If no version is specified, it'll default to
                                 1.3. Allowed values: ["1.0", "1.1", "1.2",
                                 "1.3"]
      --hash-func=               Specify which hash function to use when
                                 calculating the hashes of produced files.
                                 If no function has been specified, it does not
                                 happen. This permits avoiding downloading some
                                 files twice albeit at some performance cost.
                                 Possible values are: "", "SHA256".
  -h, --help                     Show context-sensitive help (also try
                                 --help-long and --help-man).
      --http-address="0.0.0.0:10902"
                                 Listen host:port for HTTP endpoints.
      --http-grace-period=2m     Time to wait after an interrupt received for
                                 HTTP Server.
      --http.config=""           [EXPERIMENTAL] Path to the configuration file
                                 that can enable TLS or authentication for all
                                 HTTP endpoints.
      --label=key="value" ...    External labels to announce. This flag will be
                                 removed in the future when handling multiple
                                 tsdb instances is added.
      --log.format=logfmt        Log format to use. Possible options: logfmt or
                                 json.
      --log.level=info           Log filtering level.
      --objstore.config=<content>
                                 Alternative to 'objstore.config-file'
                                 flag (mutually exclusive). Content of
                                 YAML file that contains object store
                                 configuration. See format details:
                                 https://thanos.io/tip/thanos/storage.md/#configuration
      --objstore.config-file=<file-path>
                                 Path to YAML file that contains object
                                 store configuration. See format details:
                                 https://thanos.io/tip/thanos/storage.md/#configuration
      --receive.capnproto-address="0.0.0.0:19391"
                                 Address for the Cap'n Proto server.
      --receive.default-tenant-id="default-tenant"
                                 Default tenant ID to use when none is provided
                                 via a header.
      --receive.forward.async-workers=5
                                 Number of concurrent workers processing
                                 forwarding of remote-write requests.
      --receive.grpc-compression=snappy
                                 Compression algorithm to use for gRPC requests
                                 to other receivers. Must be one of: snappy,
                                 none
      --receive.hashrings=<content>
                                 Alternative to 'receive.hashrings-file' flag
                                 (lower priority). Content of file that contains
                                 the hashring configuration.
      --receive.hashrings-algorithm=hashmod
                                 The algorithm used when distributing series in
                                 the hashrings. Must be one of hashmod, ketama.
                                 Will be overwritten by the tenant-specific
                                 algorithm in the hashring config.
      --receive.hashrings-file=<path>
                                 Path to file that contains the hashring
                                 configuration. A watcher is initialized
                                 to watch changes and update the hashring
                                 dynamically.
      --receive.hashrings-file-refresh-interval=5m
                                 Refresh interval to re-read the hashring
                                 configuration file. (used as a fallback)
      --receive.local-endpoint=RECEIVE.LOCAL-ENDPOINT
                                 Endpoint of local receive node. Used to
                                 identify the local node in the hashring
                                 configuration. If it's empty AND hashring
                                 configuration was provided, it means that
                                 receive will run in RoutingOnly mode.
      --receive.relabel-config=<content>
                                 Alternative to 'receive.relabel-config-file'
                                 flag (mutually exclusive). Content of YAML file
                                 that contains relabeling configuration.
      --receive.relabel-config-file=<file-path>
                                 Path to YAML file that contains relabeling
                                 configuration.
      --receive.replica-header="THANOS-REPLICA"
                                 HTTP header specifying the replica number of a
                                 write request.
      --receive.replication-factor=1
                                 How many times to replicate incoming write
                                 requests.
<<<<<<< HEAD
=======
      --receive.replication-protocol=protobuf
                                 The protocol to use for replicating
                                 remote-write requests. One of protobuf,
                                 capnproto
>>>>>>> 62038110
      --receive.split-tenant-label-name=""
                                 Label name through which the request will
                                 be split into multiple tenants. This takes
                                 precedence over the HTTP header.
      --receive.tenant-certificate-field=
                                 Use TLS client's certificate field to
                                 determine tenant for write requests.
                                 Must be one of organization, organizationalUnit
                                 or commonName. This setting will cause the
                                 receive.tenant-header flag value to be ignored.
      --receive.tenant-header="THANOS-TENANT"
                                 HTTP header to determine tenant for write
                                 requests.
      --receive.tenant-label-name="tenant_id"
                                 Label name through which the tenant will be
                                 announced.
      --remote-write.address="0.0.0.0:19291"
                                 Address to listen on for remote write requests.
      --remote-write.client-server-name=""
                                 Server name to verify the hostname
                                 on the returned TLS certificates. See
                                 https://tools.ietf.org/html/rfc4366#section-3.1
      --remote-write.client-tls-ca=""
                                 TLS CA Certificates to use to verify servers.
      --remote-write.client-tls-cert=""
                                 TLS Certificates to use to identify this client
                                 to the server.
      --remote-write.client-tls-key=""
                                 TLS Key for the client's certificate.
      --remote-write.client-tls-secure
                                 Use TLS when talking to the other receivers.
      --remote-write.client-tls-skip-verify
                                 Disable TLS certificate verification when
                                 talking to the other receivers i.e self signed,
                                 signed by fake CA.
      --remote-write.server-tls-cert=""
                                 TLS Certificate for HTTP server, leave blank to
                                 disable TLS.
      --remote-write.server-tls-client-ca=""
                                 TLS CA to verify clients against. If no
                                 client CA is specified, there is no client
                                 verification on server side. (tls.NoClientCert)
      --remote-write.server-tls-key=""
                                 TLS Key for the HTTP server, leave blank to
                                 disable TLS.
      --remote-write.server-tls-min-version="1.3"
                                 TLS version for the gRPC server, leave blank
                                 to default to TLS 1.3, allow values: ["1.0",
                                 "1.1", "1.2", "1.3"]
      --request.logging-config=<content>
                                 Alternative to 'request.logging-config-file'
                                 flag (mutually exclusive). Content
                                 of YAML file with request logging
                                 configuration. See format details:
                                 https://thanos.io/tip/thanos/logging.md/#configuration
      --request.logging-config-file=<file-path>
                                 Path to YAML file with request logging
                                 configuration. See format details:
                                 https://thanos.io/tip/thanos/logging.md/#configuration
      --store.limits.request-samples=0
                                 The maximum samples allowed for a single
                                 Series request, The Series call fails if
                                 this limit is exceeded. 0 means no limit.
                                 NOTE: For efficiency the limit is internally
                                 implemented as 'chunks limit' considering each
                                 chunk contains a maximum of 120 samples.
      --store.limits.request-series=0
                                 The maximum series allowed for a single Series
                                 request. The Series call fails if this limit is
                                 exceeded. 0 means no limit.
      --tracing.config=<content>
                                 Alternative to 'tracing.config-file' flag
                                 (mutually exclusive). Content of YAML file
                                 with tracing configuration. See format details:
                                 https://thanos.io/tip/thanos/tracing.md/#configuration
      --tracing.config-file=<file-path>
                                 Path to YAML file with tracing
                                 configuration. See format details:
                                 https://thanos.io/tip/thanos/tracing.md/#configuration
      --tsdb.allow-overlapping-blocks
                                 Allow overlapping blocks, which in turn enables
                                 vertical compaction and vertical query merge.
                                 Does not do anything, enabled all the time.
      --tsdb.max-exemplars=0     Enables support for ingesting exemplars and
                                 sets the maximum number of exemplars that will
                                 be stored per tenant. In case the exemplar
                                 storage becomes full (number of stored
                                 exemplars becomes equal to max-exemplars),
                                 ingesting a new exemplar will evict the oldest
                                 exemplar from storage. 0 (or less) value of
                                 this flag disables exemplars storage.
      --tsdb.max-retention-bytes=0
                                 Maximum number of bytes that can be stored for
                                 blocks. A unit is required, supported units: B,
                                 KB, MB, GB, TB, PB, EB. Ex: "512MB". Based on
                                 powers-of-2, so 1KB is 1024B.
      --tsdb.no-lockfile         Do not create lockfile in TSDB data directory.
                                 In any case, the lockfiles will be deleted on
                                 next startup.
      --tsdb.path="./data"       Data directory of TSDB.
      --tsdb.retention=15d       How long to retain raw samples on local
                                 storage. 0d - disables the retention
                                 policy (i.e. infinite retention).
                                 For more details on how retention is
                                 enforced for individual tenants, please
                                 refer to the Tenant lifecycle management
                                 section in the Receive documentation:
                                 https://thanos.io/tip/components/receive.md/#tenant-lifecycle-management
      --tsdb.too-far-in-future.time-window=0s
                                 Configures the allowed time window for
                                 ingesting samples too far in the future.
                                 Disabled (0s) by defaultPlease note enable
                                 this flag will reject samples in the future of
                                 receive local NTP time + configured duration
                                 due to clock skew in remote write clients.
      --tsdb.wal-compression     Compress the tsdb WAL.
      --version                  Show application version.

```<|MERGE_RESOLUTION|>--- conflicted
+++ resolved
@@ -330,12 +330,8 @@
 
 The following formula is used for calculating quorum:
 
-<<<<<<< HEAD
-```go mdox-exec="sed -n '999,1008p' pkg/receive/handler.go"
-=======
 ```go mdox-exec="sed -n '1012,1022p' pkg/receive/handler.go"
 // writeQuorum returns minimum number of replicas that has to confirm write success before claiming replication success.
->>>>>>> 62038110
 func (h *Handler) writeQuorum() int {
 	// NOTE(GiedriusS): this is here because otherwise RF=2 doesn't make sense as all writes
 	// would need to succeed all the time. Another way to think about it is when migrating
@@ -468,13 +464,10 @@
       --receive.replication-factor=1
                                  How many times to replicate incoming write
                                  requests.
-<<<<<<< HEAD
-=======
       --receive.replication-protocol=protobuf
                                  The protocol to use for replicating
                                  remote-write requests. One of protobuf,
                                  capnproto
->>>>>>> 62038110
       --receive.split-tenant-label-name=""
                                  Label name through which the request will
                                  be split into multiple tenants. This takes
