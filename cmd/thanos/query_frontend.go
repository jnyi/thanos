--- conflicted
+++ resolved
@@ -147,7 +147,6 @@
 	cmd.Flag("query-frontend.log-queries-longer-than", "Log queries that are slower than the specified duration. "+
 		"Set to 0 to disable. Set to < 0 to enable on all queries.").Default("0").DurationVar(&cfg.CortexHandlerConfig.LogQueriesLongerThan)
 
-<<<<<<< HEAD
 	cmd.Flag("query-frontend.log-queries-more-expensive-than", "Log queries that fetch more data than the specified bytes. "+
 		"Set to 0 to disable. Otherwise must be a positive value. Default is 1GB").Default("1073741824").Uint64Var(&cfg.CortexHandlerConfig.LogQueriesMoreExpensiveThan)
 
@@ -155,9 +154,8 @@
 
 	cmd.Flag("failed-query-cache-capacity", "Capacity of cache for failed queries. 0 means this feature is disabled.").
 		Default("0").IntVar(&cfg.CortexHandlerConfig.FailedQueryCacheCapacity)
-=======
+
 	cmd.Flag("query-frontend.force-query-stats", "Enables query statistics for all queries and will export statistics as logs and service headers.").Default("false").BoolVar(&cfg.CortexHandlerConfig.QueryStatsEnabled)
->>>>>>> 928bc7aa
 
 	cmd.Flag("query-frontend.org-id-header", "Deprecation Warning - This flag will be soon deprecated in favor of query-frontend.tenant-header"+
 		" and both flags cannot be used at the same time. "+
